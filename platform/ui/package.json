{
  "name": "@ohif/ui",
  "version": "3.10.0-beta.150",
  "description": "A set of React components for Medical Imaging Viewers",
  "author": "OHIF Contributors",
  "license": "MIT",
  "main": "dist/ohif-ui.umd.js",
  "module": "src/index.js",
  "publishConfig": {
    "access": "public"
  },
  "engines": {
    "node": ">=14",
    "npm": ">=6",
    "yarn": ">=1.16.0"
  },
  "files": [
    "dist",
    "README.md"
  ],
  "scripts": {
    "clean": "rm -rf node_modules/.cache/storybook && shx rm -rf dist",
    "clean:deep": "yarn run clean && shx rm -rf node_modules",
    "start": "yarn run build --watch",
    "build": "cross-env NODE_ENV=production webpack --config .webpack/webpack.prod.js",
    "build:package": "yarn run build",
    "storybook": "storybook dev -p 6006",
    "clean": "rm -rf node_modules/.cache/storybook",
    "dev": "storybook dev -p 6006",
    "build-storybook": "storybook build"
  },
  "peerDependencies": {
    "react": "^18.3.1",
    "react-dom": "^18.3.1"
  },
  "dependencies": {
    "@testing-library/react": "^13.1.0",
    "browser-detect": "^0.2.28",
    "classnames": "^2.3.2",
    "d3-array": "3",
    "d3-axis": "3",
    "d3-scale": "4",
    "d3-scale-chromatic": "3",
    "d3-selection": "3",
    "d3-shape": "3",
    "d3-zoom": "3",
    "lodash.clonedeep": "^4.5.0",
    "lodash.debounce": "^4.0.8",
    "lodash.merge": "^4.6.1",
    "moment": "*",
    "mousetrap": "^1.6.5",
    "react": "^18.3.1",
    "react-dates": "^21.8.0",
    "react-dnd": "14.0.2",
    "react-dnd-html5-backend": "14.0.0",
    "react-dom": "^18.3.1",
    "react-draggable": "^4.4.6",
    "react-error-boundary": "^3.1.3",
    "react-modal": "3.11.2",
    "react-outside-click-handler": "^1.3.0",
    "react-select": "5.7.4",
    "react-test-renderer": "^18.3.1",
    "react-window": "^1.8.9",
    "react-with-direction": "^1.3.1",
    "swiper": "^8.4.2",
    "webpack": "5.94.0"
  },
  "devDependencies": {
<<<<<<< HEAD
    "@babel/core": "^7.21.4",
    "@storybook/addon-actions": "^7.2.2",
    "@storybook/addon-docs": "^7.2.2",
    "@storybook/addon-essentials": "^7.2.2",
    "@storybook/addon-links": "^7.2.2",
    "@storybook/cli": "^7.2.2",
    "@storybook/react": "^7.2.2",
    "@storybook/react-webpack5": "^7.2.2",
    "@storybook/source-loader": "^7.2.2",
=======
    "@babel/core": "7.24.7",
    "@storybook/addon-actions": "^7.6.10",
    "@storybook/addon-docs": "^7.6.10",
    "@storybook/addon-essentials": "^7.6.10",
    "@storybook/addon-links": "^7.6.10",
    "@storybook/cli": "^7.6.10",
    "@storybook/react": "^7.6.10",
    "@storybook/react-webpack5": "^7.6.10",
    "@storybook/source-loader": "^7.6.10",
>>>>>>> 7b409639
    "autoprefixer": "^10.4.14",
    "babel-loader": "^9.1.2",
    "dotenv-webpack": "^8.0.1",
    "postcss": "^8.4.23",
    "postcss-loader": "^7.2.4",
    "prop-types": "^15.8.1",
    "remark-gfm": "^3.0.1",
<<<<<<< HEAD
    "storybook": "^7.2.2",
=======
    "storybook": "^7.6.10",
>>>>>>> 7b409639
    "tailwindcss": "3.2.4"
  }
}<|MERGE_RESOLUTION|>--- conflicted
+++ resolved
@@ -25,7 +25,6 @@
     "build": "cross-env NODE_ENV=production webpack --config .webpack/webpack.prod.js",
     "build:package": "yarn run build",
     "storybook": "storybook dev -p 6006",
-    "clean": "rm -rf node_modules/.cache/storybook",
     "dev": "storybook dev -p 6006",
     "build-storybook": "storybook build"
   },
@@ -66,17 +65,6 @@
     "webpack": "5.94.0"
   },
   "devDependencies": {
-<<<<<<< HEAD
-    "@babel/core": "^7.21.4",
-    "@storybook/addon-actions": "^7.2.2",
-    "@storybook/addon-docs": "^7.2.2",
-    "@storybook/addon-essentials": "^7.2.2",
-    "@storybook/addon-links": "^7.2.2",
-    "@storybook/cli": "^7.2.2",
-    "@storybook/react": "^7.2.2",
-    "@storybook/react-webpack5": "^7.2.2",
-    "@storybook/source-loader": "^7.2.2",
-=======
     "@babel/core": "7.24.7",
     "@storybook/addon-actions": "^7.6.10",
     "@storybook/addon-docs": "^7.6.10",
@@ -86,7 +74,6 @@
     "@storybook/react": "^7.6.10",
     "@storybook/react-webpack5": "^7.6.10",
     "@storybook/source-loader": "^7.6.10",
->>>>>>> 7b409639
     "autoprefixer": "^10.4.14",
     "babel-loader": "^9.1.2",
     "dotenv-webpack": "^8.0.1",
@@ -94,11 +81,7 @@
     "postcss-loader": "^7.2.4",
     "prop-types": "^15.8.1",
     "remark-gfm": "^3.0.1",
-<<<<<<< HEAD
-    "storybook": "^7.2.2",
-=======
     "storybook": "^7.6.10",
->>>>>>> 7b409639
     "tailwindcss": "3.2.4"
   }
 }