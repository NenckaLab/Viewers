--- conflicted
+++ resolved
@@ -30,31 +30,26 @@
           const shouldUpdateIsPlaying =
             currentCine.isPlaying !== (isPlaying ?? currentCine.isPlaying);
 
-<<<<<<< HEAD
-          return shouldUpdateFrameRate || shouldUpdateIsPlaying;
-        });
-=======
-        if (!cines[id]) {
-          cines[id] = { id, ...DEFAULT_CINE };
+          if (!cines[id]) {
+            cines[id] = { id, ...DEFAULT_CINE };
+          }
+          cines[id].frameRate = frameRate || cines[id].frameRate;
+          cines[id].isPlaying = isPlaying !== undefined ? isPlaying : cines[id].isPlaying;
+
+          cineIdsToUpdate.forEach(currId => {
+            let cine = cines[currId];
+
+            if (!cine) {
+              cine = { id, ...DEFAULT_CINE };
+              cines[currId] = cine;
+            }
+
+            cine.frameRate = frameRate ?? cine.frameRate;
+            cine.isPlaying = isPlaying ?? cine.isPlaying;
+          });
+
+          return { ...state, cines: { ...cines } };
         }
-        cines[id].frameRate = frameRate || cines[id].frameRate;
-        cines[id].isPlaying = isPlaying !== undefined ? isPlaying : cines[id].isPlaying;
->>>>>>> c158279a
-
-        cineIdsToUpdate.forEach(currId => {
-          let cine = cines[currId];
-
-          if (!cine) {
-            cine = { id, ...DEFAULT_CINE };
-            cines[currId] = cine;
-          }
-
-          cine.frameRate = frameRate ?? cine.frameRate;
-          cine.isPlaying = isPlaying ?? cine.isPlaying;
-        });
-
-        return { ...state, cines: { ...cines } };
-      }
       case 'SET_IS_CINE_ENABLED': {
         return { ...state, ...{ isCineEnabled: action.payload } };
       }
