--- conflicted
+++ resolved
@@ -76,21 +76,9 @@
       options={options}
       value={selectedOptions}
       onChange={(selectedOptions, { action }) => {
-<<<<<<< HEAD
-        if (!isMulti) {
-          onChange(selectedOptions, action);
-          return;
-        }
-
-        const newSelection = selectedOptions.reduce(
-          (acc, curr) => acc.concat([curr.value]),
-          []
-        );
-=======
         const newSelection = !selectedOptions.length
           ? selectedOptions
           : selectedOptions.reduce((acc, curr) => acc.concat([curr.value]), []);
->>>>>>> edd4a411
         onChange(newSelection, action);
       }}
     ></ReactSelect>
