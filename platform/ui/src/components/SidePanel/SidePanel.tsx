--- conflicted
+++ resolved
@@ -382,77 +382,6 @@
       style={style}
     >
       {panelOpen ? (
-<<<<<<< HEAD
-        <React.Fragment>
-          {/** Panel Header with Arrow and Close Actions */}
-          <div
-            className={classnames('flex-static bg-primary-dark flex h-9 cursor-pointer px-[10px]')}
-            onClick={() => {
-              updatePanelOpen(prev => !prev);
-              // slideToActivePanel();
-            }}
-            data-cy={`side-panel-header-${side}`}
-          >
-            {/* TODO This should be redesigned to not be a button. */}
-            <LegacyButton
-              variant="text"
-              color="inherit"
-              border="none"
-              rounded="none"
-              className="flex-static relative flex w-full flex-row items-center px-3"
-              name={tabs.length === 1 ? `${tabs[activeTabIndex].name}` : ''}
-            >
-              <Icon
-                name={openStateIconName[side]}
-                className={classnames(
-                  'text-primary-active absolute',
-                  side === 'left' && 'order-last'
-                )}
-                style={{ ...position[side] }}
-              />
-              {/* Todo: ass secondary label here */}
-              <span className="text-primary-active">
-                {tabs.length === 1 && (t(tabs[activeTabIndex].label) as string)}
-              </span>
-            </LegacyButton>
-          </div>
-          {tabs.length > 1 &&
-            _getMoreThanOneTabLayout(
-              swiperRef,
-              setSwiper,
-              prevRef,
-              nextRef,
-              tabs,
-              activeTabIndex,
-              updateActiveTabIndex
-            )}
-          {/** carousel navigation with the arrows */}
-          {/** only show carousel nav if tabs are more than 3 tabs */}
-          {tabs.length > 3 && (
-            <div className="text-primary-active bg-primary-dark flex w-full justify-end gap-2 py-1 px-2">
-              <button
-                ref={prevRef}
-                className="swiper-button-prev-custom"
-              >
-                <Icon
-                  name={'icon-prev'}
-                  className={classnames('text-primary-active')}
-                />
-              </button>
-              <button
-                ref={nextRef}
-                className="swiper-button-next-custom"
-              >
-                <Icon
-                  name={'icon-next'}
-                  className={classnames('text-primary-active')}
-                />
-              </button>
-            </div>
-          )}
-          <ActiveComponent />
-        </React.Fragment>
-=======
         <>
           {getOpenStateComponent()}
           {tabs.map((tab, tabIndex) => {
@@ -462,7 +391,6 @@
             return null;
           })}
         </>
->>>>>>> 7b409639
       ) : (
         <React.Fragment>{getCloseStateComponent()}</React.Fragment>
       )}
