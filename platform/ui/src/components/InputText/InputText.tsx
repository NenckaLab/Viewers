import React from 'react';
import PropTypes from 'prop-types';

import Input from '../Input';
import InputLabelWrapper from '../InputLabelWrapper';

const InputText = ({
  id,
  label,
  isSortable = false,
  sortDirection = 'none',
  onLabelClick = () => {},
  value = '',
  onChange,
}) => {
  return (
    <InputLabelWrapper
      label={label}
      isSortable={isSortable}
      sortDirection={sortDirection}
      onLabelClick={onLabelClick}
    >
      <Input
        id={id}
        className="mt-2"
        type="text"
        containerClassName="mr-2"
        value={value}
        onChange={event => {
          onChange(event.target.value);
        }}
      />
    </InputLabelWrapper>
  );
};

<<<<<<< HEAD
InputText.defaultProps = {
  value: '',
  isSortable: false,
  onLabelClick: () => { },
  sortDirection: 'none',
};

=======
>>>>>>> 7b409639
InputText.propTypes = {
  id: PropTypes.string,
  label: PropTypes.string.isRequired,
  isSortable: PropTypes.bool,
  sortDirection: PropTypes.oneOf(['ascending', 'descending', 'none']),
  onLabelClick: PropTypes.func,
  value: PropTypes.any,
  onChange: PropTypes.func.isRequired,
};

export default InputText;<|MERGE_RESOLUTION|>--- conflicted
+++ resolved
@@ -34,16 +34,6 @@
   );
 };
 
-<<<<<<< HEAD
-InputText.defaultProps = {
-  value: '',
-  isSortable: false,
-  onLabelClick: () => { },
-  sortDirection: 'none',
-};
-
-=======
->>>>>>> 7b409639
 InputText.propTypes = {
   id: PropTypes.string,
   label: PropTypes.string.isRequired,
