--- conflicted
+++ resolved
@@ -4,25 +4,6 @@
 
 input[type='range']::-webkit-slider-thumb {
   -webkit-appearance: none;
-<<<<<<< HEAD
-  @apply border-primary-dark  bg-primary-light border-[2px] border-solid;
-  height: 13px;
-  width: 13px;
-  border-radius: 50%;
-}
-
-input[type='range']::-moz-range-thumb {
-  @apply border-primary-dark  bg-primary-light border-[2px] border-solid;
-  height: 13px;
-  width: 13px;
-  border-radius: 50%;
-}
-
-input[type='range']::-webkit-slider-runnable-track {
-  border: none !important;
-}
-
-=======
   height: 13px;
   width: 13px;
   border-radius: 50%;
@@ -44,7 +25,6 @@
   border: none !important;
 }
 
->>>>>>> 7b409639
 input[type='range']::-moz-range-track {
   border: none !important;
 }
