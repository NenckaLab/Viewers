import React, { useState, useMemo, useEffect } from 'react';
import PropTypes from 'prop-types';
import classnames from 'classnames';
import debounce from 'lodash.debounce';
import { useTranslation } from 'react-i18next';

import './tooltip.css';

const arrowPositionStyle = {
  bottom: {
    top: -15,
    left: '50%',
    transform: 'translateX(-50%)',
  },
  'bottom-left': { top: -15, left: 5 },
  'bottom-right': { top: -15, right: 5 },
  right: {
    top: 'calc(50% - 8px)',
    left: -15,
    transform: 'rotate(270deg)',
  },
  left: {
    top: 'calc(50% - 8px)',
    right: -15,
    transform: 'rotate(-270deg)',
  },
  top: {
    bottom: -15,
    left: '50%',
    transform: 'translateX(-50%) rotate(180deg)',
  },
};

<<<<<<< HEAD
const Tooltip = ({
  content,
  isSticky,
  position,
  className,
  tooltipBoxClassName,
  tight,
  children,
  isDisabled,
  // time to show/hide the tooltip on mouse over and  mouse out events (default: 300ms)
  showHideDelay,
  onHide,
}) => {
=======
const Tooltip = ({ content, isSticky, position, className, tight, children, isDisabled }) => {
>>>>>>> c158279a
  const [isActive, setIsActive] = useState(false);
  const isOpen = useMemo(() => (isSticky || isActive) && !isDisabled, [
    isSticky,
    isActive,
    isDisabled,
  ]);
  const { t } = useTranslation('Buttons');

  const handleMouseOverDebounced = useMemo(
    () => debounce(() => setIsActive(true), showHideDelay),
    [showHideDelay]
  );

  const handleMouseOutDebounced = useMemo(
    () => debounce(() => setIsActive(false), showHideDelay),
    [showHideDelay]
  );

  const handleMouseOver = () => {
    handleMouseOutDebounced.cancel();
    handleMouseOverDebounced();
  };

  const handleMouseOut = () => {
    handleMouseOverDebounced.cancel();
    handleMouseOutDebounced();
  };

  useEffect(() => {
    if (!isOpen && onHide) {
      onHide();
    }
  }, [isOpen, onHide]);

  return (
    <div
      className={classnames('relative', className)}
      onMouseOver={handleMouseOver}
      onFocus={handleMouseOver}
      onMouseOut={handleMouseOut}
      onBlur={handleMouseOut}
      role="tooltip"
    >
      {children}
      <div
        className={classnames(`tooltip tooltip-${position}`, {
          block: isOpen,
          hidden: !isOpen,
        })}
      >
        <div
          className={classnames(
            'tooltip-box bg-primary-dark border-secondary-light w-max-content relative inset-x-auto top-full rounded border text-base text-white',
            {
              'py-1 px-4': !tight,
            },
            tooltipBoxClassName
          )}
        >
          {typeof content === 'string' ? t(content) : content}
          <svg
            className="text-primary-dark stroke-secondary-light absolute h-4"
            style={arrowPositionStyle[position]}
            xmlns="http://www.w3.org/2000/svg"
            viewBox="0 0 24 24"
          >
            <path
              fill="currentColor"
              d="M24 22l-12-20l-12 20"
            />
          </svg>
        </div>
      </div>
    </div>
  );
};

Tooltip.defaultProps = {
  tight: false,
  isSticky: false,
  position: 'bottom',
  isDisabled: false,
  showHideDelay: 300,
};

Tooltip.propTypes = {
  /** prevents tooltip from rendering despite hover/active/sticky */
  isDisabled: PropTypes.bool,
  content: PropTypes.oneOfType([PropTypes.node, PropTypes.func]),
  position: PropTypes.oneOf(['bottom', 'bottom-left', 'bottom-right', 'left', 'right', 'top']),
  isSticky: PropTypes.bool,
  tight: PropTypes.bool,
  children: PropTypes.node.isRequired,
  className: PropTypes.string,
  tooltipBoxClassName: PropTypes.string,
  showHideDelay: PropTypes.number,
  onHide: PropTypes.func,
};

export default Tooltip;<|MERGE_RESOLUTION|>--- conflicted
+++ resolved
@@ -31,29 +31,12 @@
   },
 };
 
-<<<<<<< HEAD
-const Tooltip = ({
-  content,
-  isSticky,
-  position,
-  className,
-  tooltipBoxClassName,
-  tight,
-  children,
-  isDisabled,
-  // time to show/hide the tooltip on mouse over and  mouse out events (default: 300ms)
-  showHideDelay,
-  onHide,
-}) => {
-=======
 const Tooltip = ({ content, isSticky, position, className, tight, children, isDisabled }) => {
->>>>>>> c158279a
   const [isActive, setIsActive] = useState(false);
-  const isOpen = useMemo(() => (isSticky || isActive) && !isDisabled, [
-    isSticky,
-    isActive,
-    isDisabled,
-  ]);
+  const isOpen = useMemo(
+    () => (isSticky || isActive) && !isDisabled,
+    [isSticky, isActive, isDisabled]
+  );
   const { t } = useTranslation('Buttons');
 
   const handleMouseOverDebounced = useMemo(
