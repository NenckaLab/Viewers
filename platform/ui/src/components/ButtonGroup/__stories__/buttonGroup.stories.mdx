import { Button, ButtonGroup, ButtonEnums } from '../../../components';

import { ArgsTable, Story, Canvas, Meta } from '@storybook/addon-docs';
import {
  createComponentTemplate,
  createStoryMetaSettings,
} from '../../../storybook/functions/create-component-story';

export const argTypes = {
  component: ButtonGroup,
  title: 'Components/ButtonGroup',
};

<Meta
  title="Components/ButtonGroup"
  component={ButtonGroup}
/>

<<<<<<< HEAD
export const buttonGroupTemplate = args => {
  return <ButtonGroup {...args} />;
};

=======
>>>>>>> 7b409639
<Heading
  title="ButtonGroup"
  componentRelativePath="ButtonGroup/ButtonGroup.tsx"
/>

- [Overview](#overview)
- [Props](#props)
- [Usage](#usage)
- [Contribute](#contribute)

## Overview

ButtonGroup is a container for a group of buttons.

<Canvas>
<<<<<<< HEAD
  <Story
    name="Overview"
    args={{
      type: ButtonEnums.type.primary,
      size: ButtonEnums.size.medium,
      orientation: ButtonEnums.orientation.horizontal,
      buttons: [
        {
          children: 'Button 1',
          onClick: () => console.log('Button 1 clicked'),
        },
        {
          children: 'Button 2',
          onClick: () => console.log('Button 2 clicked'),
        },
        {
          children: 'Button 3',
          onClick: () => console.log('Button 3 clicked'),
        },
      ],
      activeIndex: 0,
      onActiveIndexChange: index => console.log(index),
    }}
  >
    {buttonGroupTemplate.bind({})}
=======
  <Story name="Overview">
    <ButtonGroup
      orientation={ButtonEnums.orientation.horizontal}
      activeIndex={0}
      onActiveIndexChange={index => console.log(index)}
    >
      <button onClick={() => console.log('Button 1111 clicked')}>Button 1</button>
      <button onClick={() => console.log('Button 222 clicked')}>Button 2</button>
      <button onClick={() => console.log('Button 33 clicked')}>Button 3</button>
    </ButtonGroup>
>>>>>>> 7b409639
  </Story>
</Canvas>

## Props

<ArgsTable of={ButtonGroup} />

## Usage

## Contribute

<Footer componentRelativePath="ButtonGroup/__stories__/buttonGroup.stories.mdx" /><|MERGE_RESOLUTION|>--- conflicted
+++ resolved
@@ -16,13 +16,6 @@
   component={ButtonGroup}
 />
 
-<<<<<<< HEAD
-export const buttonGroupTemplate = args => {
-  return <ButtonGroup {...args} />;
-};
-
-=======
->>>>>>> 7b409639
 <Heading
   title="ButtonGroup"
   componentRelativePath="ButtonGroup/ButtonGroup.tsx"
@@ -38,33 +31,6 @@
 ButtonGroup is a container for a group of buttons.
 
 <Canvas>
-<<<<<<< HEAD
-  <Story
-    name="Overview"
-    args={{
-      type: ButtonEnums.type.primary,
-      size: ButtonEnums.size.medium,
-      orientation: ButtonEnums.orientation.horizontal,
-      buttons: [
-        {
-          children: 'Button 1',
-          onClick: () => console.log('Button 1 clicked'),
-        },
-        {
-          children: 'Button 2',
-          onClick: () => console.log('Button 2 clicked'),
-        },
-        {
-          children: 'Button 3',
-          onClick: () => console.log('Button 3 clicked'),
-        },
-      ],
-      activeIndex: 0,
-      onActiveIndexChange: index => console.log(index),
-    }}
-  >
-    {buttonGroupTemplate.bind({})}
-=======
   <Story name="Overview">
     <ButtonGroup
       orientation={ButtonEnums.orientation.horizontal}
@@ -75,7 +41,6 @@
       <button onClick={() => console.log('Button 222 clicked')}>Button 2</button>
       <button onClick={() => console.log('Button 33 clicked')}>Button 3</button>
     </ButtonGroup>
->>>>>>> 7b409639
   </Story>
 </Canvas>
 
