import React, { useState } from 'react';
import PropTypes from 'prop-types';
import classnames from 'classnames';
import { Icon, ButtonGroup, Button, Tooltip } from '@ohif/ui';

const classes = {
  infoHeader: 'text-base text-primary-light',
  infoText: 'text-base text-white',
  firstRow: 'flex flex-col',
  row: 'flex flex-col ml-4',
};

const ViewportActionBar = ({
  studyData,
  showNavArrows,
  showPatientInfo: patientInfoVisibility,
  onSeriesChange,
  onHydrationClick,
}) => {
  const [showPatientInfo, setShowPatientInfo] = useState(patientInfoVisibility);

  // TODO -> Remake this component with a bunch of generic slots that can be filled,
  // Its not generic at all, isTracked etc shouldn't be parts of this component.
  // It shouldn't care that a tracking mode or SR exists.
  // Things like the right/left buttons should be made into smaller
  // Components you can compose.
<<<<<<< HEAD
=======
  // OHIF-200 ticket.
>>>>>>> bc2bde89

  const {
    label,
    isTracked,
    isLocked,
    isHydrated,
    modality,
    studyDate,
    currentSeries,
    seriesDescription,
    patientInformation,
  } = studyData;

  const {
    patientName,
    patientSex,
    patientAge,
    MRN,
    thickness,
    spacing,
    scanner,
  } = patientInformation;

  const onPatientInfoClick = () => setShowPatientInfo(!showPatientInfo);

  const renderIconStatus = () => {
    if (modality === 'SR') {
      return (
        <>
          <div className="relative flex p-1 border rounded border-primary-light">
            <span className="text-sm font-bold leading-none text-primary-light">
              SR
            </span>
            {isLocked && (
              <Icon
                name="lock"
                className="absolute w-3 text-white"
                style={{ top: -6, right: -6 }}
              />
            )}
          </div>
          {!isLocked && !isHydrated && (
            <div className="relative flex p-1 border rounded border-primary-light">
              <span
                className="text-sm font-bold leading-none text-primary-light"
                onClick={onHydrationClick}
              >
                Edit
              </span>
            </div>
          )}
        </>
      );
    }

    return (
      <div className="relative">
        {!isTracked ? (
          <Icon name="dotted-circle" className="w-6 text-primary-light" />
        ) : (
          <Tooltip
            position="bottom-left"
            content={
              <div className="flex py-2">
                <div className="flex pt-1">
                  <Icon name="info-link" className="w-4 text-primary-main" />
                </div>
                <div className="flex ml-4">
                  <span className="text-base text-common-light">
                    Series is
                    <span className="font-bold text-white"> tracked</span> and
                    can be viewed <br /> in the measurement panel
                  </span>
                </div>
              </div>
            }
          >
            <Icon name="tracked" className="w-6 text-primary-light" />
          </Tooltip>
        )}
      </div>
    );
  };

  return (
    <div className="flex items-center p-2 border-b border-primary-light">
      <div className="flex flex-grow">
        <div className="flex items-center">
          {renderIconStatus()}
          <span className="ml-2 text-white text-large">{label}</span>
        </div>
        <div className="flex flex-col justify-start ml-4">
          <div className="flex">
            <span className="text-base text-white">{studyDate}</span>
            <span className="pl-2 ml-2 text-base border-l border-primary-light text-primary-light">
              S: {currentSeries}
            </span>
          </div>
          <div className="flex">
            {/* TODO:
                This is tricky. Our "no-wrap" in truncate means this has a hard
                length. The overflow forces ellipse. If we don't set max width
                appropriately, this causes the ActionBar to overflow.
                Can clean up by setting percentage widths + calc on parent
                containers
             */}
            <p className="text-base truncate max-w-40 text-primary-light">
              {seriesDescription}
            </p>
          </div>
        </div>
      </div>
      {showNavArrows && (
        <div className="ml-2">
          <ButtonGroup>
            <Button
              size="initial"
              className="px-2 py-1"
              onClick={() => onSeriesChange('left')}
            >
              <Icon name="chevron-left" className="w-4 text-white" />
            </Button>
            <Button
              size="initial"
              className="px-2 py-1"
              onClick={() => onSeriesChange('right')}
            >
              <Icon name="chevron-right" className="w-4 text-white" />
            </Button>
          </ButtonGroup>
        </div>
      )}
      <div className="flex ml-4 mr-2" onClick={onPatientInfoClick}>
        <PatientInfo
          isOpen={showPatientInfo}
          patientName={patientName}
          patientSex={patientSex}
          patientAge={patientAge}
          MRN={MRN}
          thickness={thickness}
          spacing={spacing}
          scanner={scanner}
        />
      </div>
    </div>
  );
};

ViewportActionBar.propTypes = {
  onSeriesChange: PropTypes.func.isRequired,
  showNavArrows: PropTypes.bool,
  showPatientInfo: PropTypes.bool,
  studyData: PropTypes.shape({
    label: PropTypes.string.isRequired,
    isTracked: PropTypes.bool.isRequired,
    isLocked: PropTypes.bool.isRequired,
    studyDate: PropTypes.string.isRequired,
    currentSeries: PropTypes.number.isRequired,
    seriesDescription: PropTypes.string.isRequired,
    modality: PropTypes.string.isRequired,
    patientInformation: PropTypes.shape({
      patientName: PropTypes.string.isRequired,
      patientSex: PropTypes.string.isRequired,
      patientAge: PropTypes.string.isRequired,
      MRN: PropTypes.string.isRequired,
      thickness: PropTypes.string.isRequired,
      spacing: PropTypes.string.isRequired,
      scanner: PropTypes.string.isRequired,
    }),
  }).isRequired,
};

ViewportActionBar.defaultProps = {
  showNavArrows: true,
  showPatientInfo: false,
};

function PatientInfo({
  patientName,
  patientSex,
  patientAge,
  MRN,
  thickness,
  spacing,
  scanner,
  isOpen,
}) {
  return (
    <Tooltip
      isSticky
      isDisabled={!isOpen}
      position="bottom-right"
      content={
        isOpen && (
          <div className="flex py-2">
            <div className="flex pt-1">
              <Icon name="info-link" className="w-4 text-primary-main" />
            </div>
            <div className="flex flex-col ml-2">
              <span className="text-base font-bold text-white">
                {patientName}
              </span>
              <div className="flex pb-4 mt-4 mb-4 border-b border-secondary-main">
                <div className={classnames(classes.firstRow)}>
                  <span className={classnames(classes.infoHeader)}>Sex</span>
                  <span className={classnames(classes.infoText)}>
                    {patientSex}
                  </span>
                </div>
                <div className={classnames(classes.row)}>
                  <span className={classnames(classes.infoHeader)}>Age</span>
                  <span className={classnames(classes.infoText)}>
                    {patientAge}
                  </span>
                </div>
                <div className={classnames(classes.row)}>
                  <span className={classnames(classes.infoHeader)}>MRN</span>
                  <span className={classnames(classes.infoText)}>{MRN}</span>
                </div>
              </div>
              <div className="flex">
                <div className={classnames(classes.firstRow)}>
                  <span className={classnames(classes.infoHeader)}>
                    Thickness
                  </span>
                  <span className={classnames(classes.infoText)}>
                    {thickness ? thickness : 'N/A'}
                  </span>
                </div>
                <div className={classnames(classes.row)}>
                  <span className={classnames(classes.infoHeader)}>
                    Spacing
                  </span>
                  <span className={classnames(classes.infoText)}>
                    {spacing}
                  </span>
                </div>
                <div className={classnames(classes.row)}>
                  <span className={classnames(classes.infoHeader)}>
                    Scanner
                  </span>
                  <span className={classnames(classes.infoText)}>
                    {scanner}
                  </span>
                </div>
              </div>
            </div>
          </div>
        )
      }
    >
      <div className="relative flex justify-end cursor-pointer">
        <div className="relative">
          <Icon name="profile" className="w-5 text-white" />
          <Icon
            name="info-link"
            className="absolute w-5 text-white bg-black"
            style={{ right: -7, bottom: -10 }}
          />
        </div>
      </div>
    </Tooltip>
  );
}

export default ViewportActionBar;<|MERGE_RESOLUTION|>--- conflicted
+++ resolved
@@ -24,10 +24,7 @@
   // It shouldn't care that a tracking mode or SR exists.
   // Things like the right/left buttons should be made into smaller
   // Components you can compose.
-<<<<<<< HEAD
-=======
   // OHIF-200 ticket.
->>>>>>> bc2bde89
 
   const {
     label,
