import React, { useState, useCallback, useEffect } from 'react';
import IconButton from '../IconButton';
import './InputNumber.css';
import Label from '../Label';
import getMaxDigits from '../../utils/getMaxDigits';
<<<<<<< HEAD
=======
import { Icons } from '@ohif/ui-next';
const arrowHorizontalClassName =
  'cursor-pointer text-primary-active active:text-primary-light hover:opacity-70 w-4 flex items-center justify-center';
>>>>>>> 7b409639

/**
 *  React Number Input component'
 * it has two props, value and onChange
 * value is a number value
 * onChange is a function that will be called when the number input is changed
 * it can get changed by clicking on the up and down buttons
 * or by typing a number in the input
 */

const sizesClasses = {
  sm: 'w-[45px] h-[28px]',
  md: 'w-[58px] h-[28px]',
  lg: 'w-[206px] h-[35px]',
};

const InputNumber: React.FC<{
  value: number;
  onChange: (value: number) => void;
  minValue?: number;
  maxValue?: number;
  step?: number;
<<<<<<< HEAD
  size?: 'sm' | 'lg';
=======
  size?: 'sm' | 'lg' | 'md';
>>>>>>> 7b409639
  className?: string;
  labelClassName?: string;
  label?: string;
  showAdjustmentArrows?: boolean;
<<<<<<< HEAD
=======
  arrowsDirection: 'vertical' | 'horizontal';
  labelPosition?: 'left' | 'bottom' | 'right' | 'top';
  inputClassName?: string;
  sizeClassName?: string;
  inputContainerClassName?: string;
>>>>>>> 7b409639
}> = ({
  value,
  onChange,
  step = 1,
  className,
  size = 'sm',
  minValue = 0,
  maxValue = 100,
  labelClassName = 'text-aqua-pale text-[11px] mx-auto',
  label,
  showAdjustmentArrows = true,
<<<<<<< HEAD
=======
  arrowsDirection = 'vertical',
  labelPosition = 'left',
  inputClassName = 'text-white bg-primary-dark text-[14px]',
  sizeClassName,
  inputContainerClassName = 'bg-primary-dark border-secondary-light border rounded-[4px]',
>>>>>>> 7b409639
}) => {
  const [numberValue, setNumberValue] = useState(value);
  const [isFocused, setIsFocused] = useState(false);

  const maxDigits = getMaxDigits(maxValue, step);
  const inputWidth = Math.max(maxDigits * 10, showAdjustmentArrows ? 20 : 28);
  const decimalPlaces = Number.isInteger(step) ? 0 : step.toString().split('.')[1].length;

  const sizeToUse = sizeClassName ? sizeClassName : sizesClasses[size];

  useEffect(() => {
    setNumberValue(value);
  }, [value]);

  const maxDigits = getMaxDigits(maxValue, step);
  const inputWidth = Math.max(maxDigits * 10, showAdjustmentArrows ? 20 : 28);
  const arrowWidth = showAdjustmentArrows ? 20 : 0;
  const containerWidth = `${inputWidth + arrowWidth}px`;

  useEffect(() => {
    setNumberValue(value);
  }, [value]);

  const handleMinMax = useCallback(
    (val: number) => Math.min(Math.max(val, minValue), maxValue),
    [maxValue, minValue]
  );

  const handleChange = (e: React.ChangeEvent<HTMLInputElement>) => {
    const inputValue = e.target.value;

    // Allow negative sign, empty string, or single decimal point for user flexibility
    if (inputValue === '-' || inputValue === '' || inputValue === '.') {
      setNumberValue(inputValue);
      return;
    }
<<<<<<< HEAD

    const number = Number(inputValue);

    // Filter out invalid inputs like 'NaN'
    if (!isNaN(number)) {
      updateValue(number);
    }
  };

  const updateValue = (val: number) => {
    const newValue = handleMinMax(val);
    setNumberValue(newValue);
    onChange(newValue);
  };

  const increment = () => updateValue(numberValue + step);
  const decrement = () => updateValue(numberValue - step);

  return (
    <div className="flex flex-1 flex-col">
      {label && (
        <Label
          className={labelClassName}
          text={label}
        />
      )}
      <div
        className={`border-secondary-light flex items-center justify-center overflow-hidden rounded-md border-2 bg-black px-1 ${
          sizesClasses[size]
        } ${className || ''}`}
        style={{ width: containerWidth }}
=======

    const number = Number(inputValue);

    // Filter out invalid inputs like 'NaN'
    if (!isNaN(number)) {
      updateValue(number);
    }
  };

  const updateValue = (val: number) => {
    const newValue = handleMinMax(val);
    setNumberValue(newValue);
    onChange(newValue);
  };

  const handleFocus = () => {
    setIsFocused(true);
  };

  const handleBlur = () => {
    setIsFocused(false);
    setNumberValue(parseFloat(numberValue).toFixed(decimalPlaces));
  };

  const increment = () => updateValue(parseFloat(numberValue) + step);
  const decrement = () => updateValue(parseFloat(numberValue) - step);

  const labelElement = label && (
    <Label
      className={labelClassName}
      text={label}
    />
  );

  return (
    <div
      className={`flex overflow-hidden ${className} ${labelPosition === 'top' || labelPosition === 'bottom' ? 'flex-col' : 'flex-row'}`}
    >
      {label && labelPosition === 'left' && labelElement}
      {label && labelPosition === 'top' && labelElement}
      <div
        className={`flex flex-grow items-center overflow-hidden ${sizeToUse} ${inputContainerClassName}`}
>>>>>>> 7b409639
      >
        <div className="flex w-full">
          {showAdjustmentArrows && arrowsDirection === 'horizontal' && (
            <div
              className={arrowHorizontalClassName}
              onClick={() => decrement()}
            >
              <Icons.ChevronLeft />
            </div>
          )}
          <input
            type="number"
<<<<<<< HEAD
            value={numberValue}
            step={step}
            onChange={handleChange}
            className={'input-number w-full bg-black text-center text-[12px] text-white'}
            style={{ width: inputWidth }}
          />
          {showAdjustmentArrows && (
            <div className="up-arrowsize flex flex-col items-center justify-around">
=======
            value={isFocused ? numberValue : parseFloat(numberValue).toFixed(decimalPlaces)}
            step={step}
            onFocus={handleFocus}
            onBlur={handleBlur}
            onChange={handleChange}
            className={`input-number ${inputClassName} w-full flex-grow text-center`}
            style={{ width: inputWidth }}
          />
          {showAdjustmentArrows && arrowsDirection === 'horizontal' && (
            <div
              className={arrowHorizontalClassName}
              onClick={() => increment()}
            >
              <Icons.ChevronRight />
            </div>
          )}
          {showAdjustmentArrows && arrowsDirection === 'vertical' && (
            <div className="up-arrowsize ml-auto flex flex-shrink-0 flex-col items-center justify-around pr-1">
>>>>>>> 7b409639
              <ArrowButton
                onClick={increment}
                rotate
              />
              <ArrowButton onClick={decrement} />
            </div>
          )}
        </div>
      </div>
      {label && labelPosition === 'right' && labelElement}
      {label && labelPosition === 'bottom' && labelElement}
    </div>
  );
};

const ArrowButton = ({ onClick, rotate = false }: { onClick: () => void; rotate?: boolean }) => (
  <IconButton
    id="arrow-icon"
    variant="text"
    color="inherit"
    size="initial"
    className={`text-[#726f7e] ${rotate ? 'rotate-180 transform' : ''}`}
    onClick={onClick}
  >
<<<<<<< HEAD
    <Icon name="ui-arrow-down" />
=======
    <Icons.ByName name="arrow-down" />
>>>>>>> 7b409639
  </IconButton>
);

export default InputNumber;<|MERGE_RESOLUTION|>--- conflicted
+++ resolved
@@ -3,12 +3,9 @@
 import './InputNumber.css';
 import Label from '../Label';
 import getMaxDigits from '../../utils/getMaxDigits';
-<<<<<<< HEAD
-=======
 import { Icons } from '@ohif/ui-next';
 const arrowHorizontalClassName =
   'cursor-pointer text-primary-active active:text-primary-light hover:opacity-70 w-4 flex items-center justify-center';
->>>>>>> 7b409639
 
 /**
  *  React Number Input component'
@@ -31,23 +28,16 @@
   minValue?: number;
   maxValue?: number;
   step?: number;
-<<<<<<< HEAD
-  size?: 'sm' | 'lg';
-=======
   size?: 'sm' | 'lg' | 'md';
->>>>>>> 7b409639
   className?: string;
   labelClassName?: string;
   label?: string;
   showAdjustmentArrows?: boolean;
-<<<<<<< HEAD
-=======
   arrowsDirection: 'vertical' | 'horizontal';
   labelPosition?: 'left' | 'bottom' | 'right' | 'top';
   inputClassName?: string;
   sizeClassName?: string;
   inputContainerClassName?: string;
->>>>>>> 7b409639
 }> = ({
   value,
   onChange,
@@ -59,14 +49,11 @@
   labelClassName = 'text-aqua-pale text-[11px] mx-auto',
   label,
   showAdjustmentArrows = true,
-<<<<<<< HEAD
-=======
   arrowsDirection = 'vertical',
   labelPosition = 'left',
   inputClassName = 'text-white bg-primary-dark text-[14px]',
   sizeClassName,
   inputContainerClassName = 'bg-primary-dark border-secondary-light border rounded-[4px]',
->>>>>>> 7b409639
 }) => {
   const [numberValue, setNumberValue] = useState(value);
   const [isFocused, setIsFocused] = useState(false);
@@ -76,15 +63,6 @@
   const decimalPlaces = Number.isInteger(step) ? 0 : step.toString().split('.')[1].length;
 
   const sizeToUse = sizeClassName ? sizeClassName : sizesClasses[size];
-
-  useEffect(() => {
-    setNumberValue(value);
-  }, [value]);
-
-  const maxDigits = getMaxDigits(maxValue, step);
-  const inputWidth = Math.max(maxDigits * 10, showAdjustmentArrows ? 20 : 28);
-  const arrowWidth = showAdjustmentArrows ? 20 : 0;
-  const containerWidth = `${inputWidth + arrowWidth}px`;
 
   useEffect(() => {
     setNumberValue(value);
@@ -103,39 +81,6 @@
       setNumberValue(inputValue);
       return;
     }
-<<<<<<< HEAD
-
-    const number = Number(inputValue);
-
-    // Filter out invalid inputs like 'NaN'
-    if (!isNaN(number)) {
-      updateValue(number);
-    }
-  };
-
-  const updateValue = (val: number) => {
-    const newValue = handleMinMax(val);
-    setNumberValue(newValue);
-    onChange(newValue);
-  };
-
-  const increment = () => updateValue(numberValue + step);
-  const decrement = () => updateValue(numberValue - step);
-
-  return (
-    <div className="flex flex-1 flex-col">
-      {label && (
-        <Label
-          className={labelClassName}
-          text={label}
-        />
-      )}
-      <div
-        className={`border-secondary-light flex items-center justify-center overflow-hidden rounded-md border-2 bg-black px-1 ${
-          sizesClasses[size]
-        } ${className || ''}`}
-        style={{ width: containerWidth }}
-=======
 
     const number = Number(inputValue);
 
@@ -178,7 +123,6 @@
       {label && labelPosition === 'top' && labelElement}
       <div
         className={`flex flex-grow items-center overflow-hidden ${sizeToUse} ${inputContainerClassName}`}
->>>>>>> 7b409639
       >
         <div className="flex w-full">
           {showAdjustmentArrows && arrowsDirection === 'horizontal' && (
@@ -191,16 +135,6 @@
           )}
           <input
             type="number"
-<<<<<<< HEAD
-            value={numberValue}
-            step={step}
-            onChange={handleChange}
-            className={'input-number w-full bg-black text-center text-[12px] text-white'}
-            style={{ width: inputWidth }}
-          />
-          {showAdjustmentArrows && (
-            <div className="up-arrowsize flex flex-col items-center justify-around">
-=======
             value={isFocused ? numberValue : parseFloat(numberValue).toFixed(decimalPlaces)}
             step={step}
             onFocus={handleFocus}
@@ -219,7 +153,6 @@
           )}
           {showAdjustmentArrows && arrowsDirection === 'vertical' && (
             <div className="up-arrowsize ml-auto flex flex-shrink-0 flex-col items-center justify-around pr-1">
->>>>>>> 7b409639
               <ArrowButton
                 onClick={increment}
                 rotate
@@ -244,11 +177,7 @@
     className={`text-[#726f7e] ${rotate ? 'rotate-180 transform' : ''}`}
     onClick={onClick}
   >
-<<<<<<< HEAD
-    <Icon name="ui-arrow-down" />
-=======
     <Icons.ByName name="arrow-down" />
->>>>>>> 7b409639
   </IconButton>
 );
 
