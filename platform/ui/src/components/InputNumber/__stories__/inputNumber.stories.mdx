import InputNumber from '../InputNumber';
import { ArgsTable, Story, Canvas, Meta } from '@storybook/addon-docs';

export const argTypes = {
  component: InputNumber,
  title: 'Components/InputNumber',
};

<Meta
  title="Components/InputNumber"
  component={InputNumber}
/>

export const InputNumberTemplate = args => (
  <div className="w-16">
    <InputNumber {...args} />
  </div>
);

<Heading
  title="InputNumber"
  componentRelativePath="InputNumber/InputNumber.tsx"
/>

- [Overview](#overview)
- [Props](#props)
- [Contribute](#contribute)

## Overview

InputNumber is a component that allows you to use as a number value

<Canvas>
  <Story
    name="Overview"
    args={{
<<<<<<< HEAD
      step: 1,
      value: 1000,
      minValue: 0,
      maxValue: 1000,
=======
      step: 0.5,
      value: 15,
      minValue: 0.5,
      maxValue: 99.5,
>>>>>>> 7b409639
      size: 'sm',
      showAdjustmentArrows: true,
      onChange: () => console.log('input range change'),
    }}
  >
    {InputNumberTemplate.bind({})}
  </Story>
</Canvas>

## Props

<ArgsTable of={InputNumber} />

## Contribute

<Footer componentRelativePath="InputNumber/__stories__/InputNumber.stories.mdx" /><|MERGE_RESOLUTION|>--- conflicted
+++ resolved
@@ -34,17 +34,10 @@
   <Story
     name="Overview"
     args={{
-<<<<<<< HEAD
-      step: 1,
-      value: 1000,
-      minValue: 0,
-      maxValue: 1000,
-=======
       step: 0.5,
       value: 15,
       minValue: 0.5,
       maxValue: 99.5,
->>>>>>> 7b409639
       size: 'sm',
       showAdjustmentArrows: true,
       onChange: () => console.log('input range change'),
