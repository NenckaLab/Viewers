import React, { useState } from 'react';
import PropTypes from 'prop-types';
import classnames from 'classnames';

import Icon from '../Icon';

const SegmentItem = ({
  segmentIndex,
  segmentationId,
  label,
  isActive,
  isVisible,
  color,
  showDelete,
  disableEditing,
  isLocked = false,
  onClick,
  onEdit,
  onDelete,
  onColor,
  onToggleVisibility,
  onToggleLocked,
}) => {
  const [isRowHovering, setRowIsHovering] = useState(false);
  const [isNumberBoxHovering, setIsNumberBoxHovering] = useState(false);

  const cssColor = `rgb(${color[0]},${color[1]},${color[2]})`;

  return (
    <div
      className={classnames(
<<<<<<< HEAD
        'flex text-aqua-pale bg-black group/row min-h-[28px]'
=======
        'bg-primary-dark group relative flex cursor-pointer overflow-hidden border text-[12px] transition duration-300',
        {
          'border-primary-light rounded-[3px]': isActive,
        },
        {
          'border-transparent': !isActive,
        }
>>>>>>> ef58893c
      )}
      onMouseEnter={() => setRowIsHovering(true)}
      onMouseLeave={() => setRowIsHovering(false)}
      onClick={e => {
        e.stopPropagation();
        onClick(segmentationId, segmentIndex);
      }}
      tabIndex={0}
      data-cy={'segment-item'}
    >
      <div
        className={classnames(
<<<<<<< HEAD
          'grid place-items-center w-[32px] bg-primary-dark group/number',
          {
            'bg-primary-light text-black border border-primary-light rounded-l-[4px]': isActive,
            'border border-primary-dark': !isActive,
=======
          'flex w-[27px] items-center justify-center border-r border-r-black text-[12px]',
          {
            'bg-primary-light border-l-primary-light rounded-l-sm border-l text-black': isActive,
            'rounded-l-sm  border-l border-l-[#1d3c58] bg-[#1d3c58]': !isActive && isHovering,
            'bg-primary-dark text-aqua-pale': !isActive && !isHovering && isVisible,
            'bg-[#140e2e] text-[#537594] opacity-60': !isActive && !isVisible,
>>>>>>> ef58893c
          }
        )}
        onMouseEnter={() => setIsNumberBoxHovering(true)}
        onMouseLeave={() => setIsNumberBoxHovering(false)}
      >
        {isNumberBoxHovering && showDelete ? (
          <Icon
            name="close"
            className={classnames('w-[8px] h-[8px]', {
              'hover:cursor-pointer hover:opacity-60': !disableEditing,
            })}
            onClick={e => {
              if (disableEditing) {
                return;
              }
              e.stopPropagation();
              onDelete(segmentationId, segmentIndex);
            }}
          />
        ) : (
<<<<<<< HEAD
          <div>{segmentIndex}</div>
        )}
      </div>
      <div
        className={classnames('relative flex w-full', {
          'border border-primary-light bg-primary-dark border-l-0 rounded-r-[4px]': isActive,
          'border border-transparent border-l-0': !isActive,
        })}
      >
        <div className="flex flex-grow items-center group-hover/row:bg-primary-dark w-full h-full">
          <div className="pl-2 pr-1.5">
=======
          <div className={classnames('flex items-center pr-2 ')}>{segmentIndex}</div>
        )}
      </div>
      <div
        className={classnames(
          'relative flex w-full items-center justify-between border-r border-r-black py-1 pl-2 text-white ',
          {
            'bg-primary-dark text-primary-light': isActive,
            'bg-primary-dark text-aqua-pale': !isActive && isVisible,
            'bg-[#140e2e] text-[#3d5871] opacity-60': !isVisible,
          }
        )}
      >
        <div className={classnames('flex items-baseline gap-2')}>
          <div
            className={classnames('h-[8px] w-[8px] shrink-0 rounded-full')}
            style={{ backgroundColor: cssColor }}
            onClick={e => {
              e.stopPropagation();
              onColor(segmentationId, segmentIndex);
            }}
          />
          <div className="">{label}</div>
        </div>
        {/* with faded background */}
        <div className="bg-black/15 absolute right-0 rounded-lg pr-[7px]">
          {!isVisible && !isHovering && (
            <div>
              <Icon
                name="row-hidden"
                className={classnames('h-5 w-5 text-[#3d5871] ')}
                onClick={e => {
                  e.stopPropagation();
                  onToggleVisibility(segmentationId, segmentIndex);
                }}
              />
            </div>
          )}
          {isHovering && (
            <div className={classnames('flex items-center')}>
              {!disableEditing && (
                <Icon
                  name="row-edit"
                  className={classnames('h-5 w-5', {
                    'text-white': isLocked,
                    'text-primary-light': !isLocked,
                  })}
                  onClick={e => {
                    e.stopPropagation();
                    onEdit(segmentationId, segmentIndex);
                  }}
                />
              )}
              {isVisible ? (
                <Icon
                  name="row-hide"
                  className={classnames('h-5 w-5', {
                    'text-white': isLocked,
                    'text-primary-light': !isLocked,
                  })}
                  onClick={e => {
                    e.stopPropagation();
                    onToggleVisibility(segmentationId, segmentIndex);
                  }}
                />
              ) : (
                <Icon
                  name="row-unhide"
                  className={classnames('h-5 w-5', {
                    'text-white': isLocked,
                    'text-primary-light': !isLocked,
                  })}
                  onClick={e => {
                    e.stopPropagation();
                    onToggleVisibility(segmentationId, segmentIndex);
                  }}
                />
              )}
            </div>
          )}
        </div>
      </div>
      {/* <div className="relative flex flex-col w-full border-t border-t-black">
        <div className="fl`ex items-center mb-1 ml-2">
          <div className="flex items-center flex-1 text-base text-primary-light">
>>>>>>> ef58893c
            <div
              className={classnames('grow-0 w-[8px] h-[8px] rounded-full', {
                'hover:cursor-pointer hover:opacity-60': !disableEditing,
              })}
              style={{ backgroundColor: cssColor }}
              onClick={e => {
                if (disableEditing) {
                  return;
                }
                e.stopPropagation();
                onColor(segmentationId, segmentIndex);
              }}
            />
          </div>
          <div className="flex items-center py-1 hover:cursor-pointer">
            {label}
          </div>
        </div>
        <div
          className={classnames(
            'absolute right-0 top-0 rounded-lg pr-[8px] pt-[3px] flex flex-row-reverse',
            {}
          )}
        >
          {!isVisible && !isRowHovering && (
            <div>
              <Icon
                name="row-hidden"
                className={classnames('w-5 h-5 text-[#3d5871] ')}
                onClick={e => {
                  e.stopPropagation();
                  onToggleVisibility(segmentationId, segmentIndex);
                }}
              />
            </div>
          )}
          {isLocked && !isRowHovering && (
            <div className="flex">
              <div>
                <Icon
                  name="row-locked"
                  className={classnames('w-5 h-5')}
                  onClick={e => {
                    e.stopPropagation();
                    onToggleLocked(segmentationId, segmentIndex);
                  }}
                />
              </div>
              {isVisible && (
                <div>
                  <Icon
                    name="row-hidden"
                    className={classnames('opacity-0 w-5 h-5')}
                  />
                </div>
              )}
            </div>
          )}
          {isRowHovering && (
            <HoveringIcons
              onEdit={onEdit}
              isLocked={isLocked}
              isVisible={isVisible}
              onToggleLocked={onToggleLocked}
              onToggleVisibility={onToggleVisibility}
              segmentationId={segmentationId}
              segmentIndex={segmentIndex}
            />
          )}
        </div>
      </div>
    </div>
  );
};

const HoveringIcons = ({
  onEdit,
  isLocked,
  isVisible,
  onToggleLocked,
  onToggleVisibility,
  segmentationId,
  segmentIndex,
}) => {
  const iconClass = 'w-5 h-5 hover:cursor-pointer hover:opacity-60';

  const handleIconClick = (e, action) => {
    e.stopPropagation();
    action(segmentationId, segmentIndex);
  };

  const createIcon = (name, action) => (
    <Icon
      name={name}
      className={iconClass}
      onClick={e => handleIconClick(e, action)}
    />
  );

  return (
    <div className="flex items-center">
      {createIcon('row-edit', onEdit)}
      {createIcon(isLocked ? 'row-locked' : 'row-unlocked', onToggleLocked)}
      {createIcon(isVisible ? 'row-hide' : 'row-unhide', onToggleVisibility)}
    </div>
  );
};

SegmentItem.propTypes = {
  segmentIndex: PropTypes.number.isRequired,
  segmentationId: PropTypes.string.isRequired,
  label: PropTypes.string,
  disableEditing: PropTypes.bool,
  // color as array
  color: PropTypes.array,
  isActive: PropTypes.bool.isRequired,
  isVisible: PropTypes.bool.isRequired,
  isLocked: PropTypes.bool,
  onClick: PropTypes.func.isRequired,
  onEdit: PropTypes.func.isRequired,
  onDelete: PropTypes.func.isRequired,
  onToggleVisibility: PropTypes.func.isRequired,
  onToggleLocked: PropTypes.func,
};

SegmentItem.defaultProps = {
  isActive: false,
};

export default SegmentItem;<|MERGE_RESOLUTION|>--- conflicted
+++ resolved
@@ -29,17 +29,7 @@
   return (
     <div
       className={classnames(
-<<<<<<< HEAD
         'flex text-aqua-pale bg-black group/row min-h-[28px]'
-=======
-        'bg-primary-dark group relative flex cursor-pointer overflow-hidden border text-[12px] transition duration-300',
-        {
-          'border-primary-light rounded-[3px]': isActive,
-        },
-        {
-          'border-transparent': !isActive,
-        }
->>>>>>> ef58893c
       )}
       onMouseEnter={() => setRowIsHovering(true)}
       onMouseLeave={() => setRowIsHovering(false)}
@@ -52,19 +42,10 @@
     >
       <div
         className={classnames(
-<<<<<<< HEAD
           'grid place-items-center w-[32px] bg-primary-dark group/number',
           {
             'bg-primary-light text-black border border-primary-light rounded-l-[4px]': isActive,
             'border border-primary-dark': !isActive,
-=======
-          'flex w-[27px] items-center justify-center border-r border-r-black text-[12px]',
-          {
-            'bg-primary-light border-l-primary-light rounded-l-sm border-l text-black': isActive,
-            'rounded-l-sm  border-l border-l-[#1d3c58] bg-[#1d3c58]': !isActive && isHovering,
-            'bg-primary-dark text-aqua-pale': !isActive && !isHovering && isVisible,
-            'bg-[#140e2e] text-[#537594] opacity-60': !isActive && !isVisible,
->>>>>>> ef58893c
           }
         )}
         onMouseEnter={() => setIsNumberBoxHovering(true)}
@@ -85,7 +66,6 @@
             }}
           />
         ) : (
-<<<<<<< HEAD
           <div>{segmentIndex}</div>
         )}
       </div>
@@ -97,93 +77,6 @@
       >
         <div className="flex flex-grow items-center group-hover/row:bg-primary-dark w-full h-full">
           <div className="pl-2 pr-1.5">
-=======
-          <div className={classnames('flex items-center pr-2 ')}>{segmentIndex}</div>
-        )}
-      </div>
-      <div
-        className={classnames(
-          'relative flex w-full items-center justify-between border-r border-r-black py-1 pl-2 text-white ',
-          {
-            'bg-primary-dark text-primary-light': isActive,
-            'bg-primary-dark text-aqua-pale': !isActive && isVisible,
-            'bg-[#140e2e] text-[#3d5871] opacity-60': !isVisible,
-          }
-        )}
-      >
-        <div className={classnames('flex items-baseline gap-2')}>
-          <div
-            className={classnames('h-[8px] w-[8px] shrink-0 rounded-full')}
-            style={{ backgroundColor: cssColor }}
-            onClick={e => {
-              e.stopPropagation();
-              onColor(segmentationId, segmentIndex);
-            }}
-          />
-          <div className="">{label}</div>
-        </div>
-        {/* with faded background */}
-        <div className="bg-black/15 absolute right-0 rounded-lg pr-[7px]">
-          {!isVisible && !isHovering && (
-            <div>
-              <Icon
-                name="row-hidden"
-                className={classnames('h-5 w-5 text-[#3d5871] ')}
-                onClick={e => {
-                  e.stopPropagation();
-                  onToggleVisibility(segmentationId, segmentIndex);
-                }}
-              />
-            </div>
-          )}
-          {isHovering && (
-            <div className={classnames('flex items-center')}>
-              {!disableEditing && (
-                <Icon
-                  name="row-edit"
-                  className={classnames('h-5 w-5', {
-                    'text-white': isLocked,
-                    'text-primary-light': !isLocked,
-                  })}
-                  onClick={e => {
-                    e.stopPropagation();
-                    onEdit(segmentationId, segmentIndex);
-                  }}
-                />
-              )}
-              {isVisible ? (
-                <Icon
-                  name="row-hide"
-                  className={classnames('h-5 w-5', {
-                    'text-white': isLocked,
-                    'text-primary-light': !isLocked,
-                  })}
-                  onClick={e => {
-                    e.stopPropagation();
-                    onToggleVisibility(segmentationId, segmentIndex);
-                  }}
-                />
-              ) : (
-                <Icon
-                  name="row-unhide"
-                  className={classnames('h-5 w-5', {
-                    'text-white': isLocked,
-                    'text-primary-light': !isLocked,
-                  })}
-                  onClick={e => {
-                    e.stopPropagation();
-                    onToggleVisibility(segmentationId, segmentIndex);
-                  }}
-                />
-              )}
-            </div>
-          )}
-        </div>
-      </div>
-      {/* <div className="relative flex flex-col w-full border-t border-t-black">
-        <div className="fl`ex items-center mb-1 ml-2">
-          <div className="flex items-center flex-1 text-base text-primary-light">
->>>>>>> ef58893c
             <div
               className={classnames('grow-0 w-[8px] h-[8px] rounded-full', {
                 'hover:cursor-pointer hover:opacity-60': !disableEditing,
@@ -212,7 +105,7 @@
             <div>
               <Icon
                 name="row-hidden"
-                className={classnames('w-5 h-5 text-[#3d5871] ')}
+                className={classnames('h-5 w-5 text-[#3d5871] ')}
                 onClick={e => {
                   e.stopPropagation();
                   onToggleVisibility(segmentationId, segmentIndex);
