---
sidebar_position: 3
sidebar_label: URL
---

# URL

You can modify the URL at any state of the app to get the desired result. Here
are different part of the APP that you can modify:


## WorkList

The WorkList can be modified by adding the following query parameters:

### PatientName

The patient name can be modified by adding the `PatientName` query parameter.

```js
/?patientName=myQuery
```

### MRN

The MRN can be modified by adding the `MRN` query parameter.

```js
/?mrn=myQuery
```

### Description

The description can be modified by adding the `Description` query parameter.

```js
/?description=myQuery
```

### Modality

The modality can be modified by adding the `modalities` query parameter.

```js
/?modalities=MG
```

### Accession Number

The accession number can be modified by adding the `accession` query parameter.

```js
/?accession=myQuery
```

### DataSources

If you happen to have multiple data sources configured, you can filter the
WorkList by adding the `dataSources` query parameter.

```js
/?dataSourcename=orthanc
```

:::tip

You can add `sortBy` and `sortDirection` query parameters to sort the WorkList

```js
/?patientName=myquery&sortBy=studyDate&sortDirection=ascending
```

:::


## Viewer

The Viewer can be modified by adding the following query parameters:


### Mode

As you have seen before, the Viewer can be configured to be in different modes.
Each mode registers their `id` in the URL.

For instance

```js
/viewer?StudyInstanceUIDs=1.3.6.1.4.1.14519.5.2.1.7009.2403.871108593056125491804754960339
```

will open the viewer in the basic (longitudinal) mode with the StudyInstanceUID
1.3.6.1.4.1.14519.5.2.1.7009.2403.871108593056125491804754960339.

And if configured, the same study can be opened in the `tmtv` mode

```js
/tmtv?StudyInstanceUIDs=1.3.6.1.4.1.14519.5.2.1.7009.2403.871108593056125491804754960339
```

### StudyInstanceUIDs

You can open more than one study in the Viewer by adding the `StudyInstanceUIDs`


```js
/viewer?StudyInstanceUIDs=1.3.6.1.4.1.25403.345050719074.3824.20170125095722.1&StudyInstanceUIDs=1.3.6.1.4.1.25403.345050719074.3824.20170125095258.1
```

:::tip

You can ues this feature to open a current and prior study in the Viewer.
Read more in the [Hanging Protocol Module](../platform/extensions/modules/hpModule.md#matching-on-prior-study-with-uid) section.  You can also use commas to separate
values.

:::


### SeriesInstanceUID and initialSeriesInstanceUID

Sometimes you need to only retrieve a specific series in a study, you can do
that by providing series level QIDO query parameters in the URL such as
SeriesInstanceUID or SeriesNumber.  This does NOT work with instance or study
level parameters.  For example:

```js
http://localhost:3000/viewer?StudyInstanceUIDs=1.3.6.1.4.1.25403.345050719074.3824.20170125113417.1&SeriesInstanceUID=1.3.6.1.4.1.25403.345050719074.3824.20170125113545.4
```

This will only open the viewer with one series (one displaySet) loaded, and no
queries made for any other series.

Alternatively, sometimes you want to just open the study on a specified series
and/or display a particular sop instance, which you can accomplish using:
`initialSeriesInstanceUID` and/or `initialSOPInstanceUID`
to select the series to open on, but allowing other
series to be present in the study browser panel.  This is the same behaviour
as in OHIF 2.0, albeit on different URL parameters.  For example:

```js
http://localhost:3000/viewer?StudyInstanceUIDs=1.3.6.1.4.1.25403.345050719074.3824.20170125113417.1&initialSeriesInstanceUID=1.3.6.1.4.1.25403.345050719074.3824.20170125113545.4
```

Note that you can combine these, if you want to load a specific set of series
plus show an initial one as the first one selected, for example:

```js
http://localhost:3000/viewer?StudyInstanceUIDs=1.3.6.1.4.1.25403.345050719074.3824.20170125113417.1&SeriesInstanceUID=1.3.6.1.4.1.25403.345050719074.3824.20170125113545.4&initialSopInstanceUID=1.3.6.1.4.1.25403.345050719074.3824.20170125113546.1
```

### hangingProtocolId

You can select the initial hanging protocol to apply by using the
hangingProtocolId parameter.  The selected parameter must be available in a
<<<<<<< HEAD
hangingProtocolModule registration, but does not have to be active.
=======
hangingProtocolModule registration, but does not have to be active.


### token

Although not recommended, you can use the token param in the URL which will inject
the token into the Authorization header of the request.
>>>>>>> 652e61a4
<|MERGE_RESOLUTION|>--- conflicted
+++ resolved
@@ -152,14 +152,10 @@
 
 You can select the initial hanging protocol to apply by using the
 hangingProtocolId parameter.  The selected parameter must be available in a
-<<<<<<< HEAD
-hangingProtocolModule registration, but does not have to be active.
-=======
 hangingProtocolModule registration, but does not have to be active.
 
 
 ### token
 
 Although not recommended, you can use the token param in the URL which will inject
-the token into the Authorization header of the request.
->>>>>>> 652e61a4
+the token into the Authorization header of the request.