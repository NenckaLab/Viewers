import { ExtensionManager, MODULE_TYPES } from './extensions';
import { ServiceProvidersManager, ServicesManager } from './services';
import classes, { CommandsManager, HotkeysManager } from './classes';
import { SystemContextProvider, useSystem } from './contextProviders/SystemProvider';

import DICOMWeb from './DICOMWeb';
import errorHandler from './errorHandler.js';
import log from './log.js';
import object from './object.js';
import string from './string.js';
import user from './user.js';
import utils from './utils';
import defaults from './defaults';
import * as Types from './types';
import * as Enums from './enums';
import { useToolbar } from './hooks/useToolbar';
import {
  CineService,
  UIDialogService,
  UIModalService,
  UINotificationService,
  UIViewportDialogService,
  //
  DicomMetadataStore,
  DisplaySetService,
  ToolbarService,
  MeasurementService,
  ViewportGridService,
  HangingProtocolService,
  pubSubServiceInterface,
  PubSubService,
  UserAuthenticationService,
  CustomizationService,
  PanelService,
<<<<<<< HEAD
  ToolGroupService,
  SegmentationService,
  WorkflowStepsService,
=======
  WorkflowStepsService,
  StudyPrefetcherService,
  MultiMonitorService,
>>>>>>> 7b409639
} from './services';

import { DisplaySetMessage, DisplaySetMessageList } from './services/DisplaySetService';

import IWebApiDataSource from './DataSources/IWebApiDataSource';
import useActiveViewportDisplaySets from './hooks/useActiveViewportDisplaySets';

const hotkeys = {
  ...utils.hotkeys,
  defaults: { hotkeyBindings: defaults.hotkeyBindings },
};

const OHIF = {
  MODULE_TYPES,
  //
  CommandsManager,
  ExtensionManager,
  HotkeysManager,
  ServicesManager,
  ServiceProvidersManager,
  //
  defaults,
  utils,
  hotkeys,
  classes,
  string,
  user,
  errorHandler,
  object,
  log,
  DICOMWeb,
  viewer: {},
  //
  CineService,
  CustomizationService,
  UIDialogService,
  UIModalService,
  UINotificationService,
  UIViewportDialogService,
  DisplaySetService,
  MeasurementService,
  ToolbarService,
  ViewportGridService,
  HangingProtocolService,
  UserAuthenticationService,
  MultiMonitorService,
  IWebApiDataSource,
  DicomMetadataStore,
  pubSubServiceInterface,
  PubSubService,
  PanelService,
<<<<<<< HEAD
  SegmentationService,
  ToolGroupService,
  WorkflowStepsService,
=======
  useToolbar,
  useActiveViewportDisplaySets,
  WorkflowStepsService,
  StudyPrefetcherService,
>>>>>>> 7b409639
};

export {
  MODULE_TYPES,
  //
  CommandsManager,
  ExtensionManager,
  HotkeysManager,
  ServicesManager,
  ServiceProvidersManager,
  SystemContextProvider,
  //
  defaults,
  utils,
  hotkeys,
  classes,
  string,
  user,
  errorHandler,
  object,
  log,
  DICOMWeb,
  //
  CineService,
  CustomizationService,
  UIDialogService,
  UIModalService,
  UINotificationService,
  UIViewportDialogService,
  DisplaySetService,
  DisplaySetMessage,
  DisplaySetMessageList,
  MeasurementService,
  MultiMonitorService,
  ToolbarService,
  ViewportGridService,
  HangingProtocolService,
  UserAuthenticationService,
  IWebApiDataSource,
  DicomMetadataStore,
  pubSubServiceInterface,
  PubSubService,
  Enums,
  PanelService,
<<<<<<< HEAD
  SegmentationService,
  ToolGroupService,
  WorkflowStepsService,
=======
  WorkflowStepsService,
  StudyPrefetcherService,
  useSystem,
  useToolbar,
  useActiveViewportDisplaySets,
>>>>>>> 7b409639
};

export { OHIF };

export type { Types };

export default OHIF;<|MERGE_RESOLUTION|>--- conflicted
+++ resolved
@@ -32,15 +32,9 @@
   UserAuthenticationService,
   CustomizationService,
   PanelService,
-<<<<<<< HEAD
-  ToolGroupService,
-  SegmentationService,
-  WorkflowStepsService,
-=======
   WorkflowStepsService,
   StudyPrefetcherService,
   MultiMonitorService,
->>>>>>> 7b409639
 } from './services';
 
 import { DisplaySetMessage, DisplaySetMessageList } from './services/DisplaySetService';
@@ -92,16 +86,10 @@
   pubSubServiceInterface,
   PubSubService,
   PanelService,
-<<<<<<< HEAD
-  SegmentationService,
-  ToolGroupService,
-  WorkflowStepsService,
-=======
   useToolbar,
   useActiveViewportDisplaySets,
   WorkflowStepsService,
   StudyPrefetcherService,
->>>>>>> 7b409639
 };
 
 export {
@@ -146,17 +134,11 @@
   PubSubService,
   Enums,
   PanelService,
-<<<<<<< HEAD
-  SegmentationService,
-  ToolGroupService,
-  WorkflowStepsService,
-=======
   WorkflowStepsService,
   StudyPrefetcherService,
   useSystem,
   useToolbar,
   useActiveViewportDisplaySets,
->>>>>>> 7b409639
 };
 
 export { OHIF };
