--- conflicted
+++ resolved
@@ -78,11 +78,7 @@
       if (!activeDisplaySetsMap.has(displaySet.displaySetInstanceUID)) {
         this.activeDisplaySetsChanged = true;
         activeDisplaySets.push(displaySet);
-<<<<<<< HEAD
-        activeDisplaySetsMap.set(displaySet.displayInstanceUID, displaySet);
-=======
         activeDisplaySetsMap.set(displaySet.displaySetInstanceUID, displaySet);
->>>>>>> 652e61a4
       }
     });
   }
