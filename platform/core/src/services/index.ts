--- conflicted
+++ resolved
@@ -19,12 +19,9 @@
 import Services from '../types/Services';
 import StateSyncService from './StateSyncService';
 import PanelService from './PanelService';
-<<<<<<< HEAD
 import SegmentationService from './SegmentationService';
 import ToolGroupService from './ToolGroupService';
-=======
 import WorkflowStepsService from './WorkflowStepsService';
->>>>>>> 2a5981a3
 
 export {
   Services,
@@ -46,10 +43,7 @@
   PubSubService,
   UserAuthenticationService,
   PanelService,
-<<<<<<< HEAD
   SegmentationService,
   ToolGroupService,
-=======
   WorkflowStepsService,
->>>>>>> 2a5981a3
 };