import log from './../log.js';
import CommandsManager from '../classes/CommandsManager';
import ExtensionManager from '../extensions/ExtensionManager';

export default class ServicesManager {
  public services: AppTypes.Services = {};
  public registeredServiceNames: string[] = [];
  private _commandsManager: CommandsManager;
  private _extensionManager: ExtensionManager;

  constructor(commandsManager: CommandsManager) {
    this._commandsManager = commandsManager;
    this._extensionManager = null;
    this.services = {};
    this.registeredServiceNames = [];
  }

<<<<<<< HEAD
  init({ extensionManager }) {
=======
  public setExtensionManager(extensionManager) {
>>>>>>> 7b409639
    this._extensionManager = extensionManager;
  }

  /**
   * Registers a new service.
   *
   * @param {Object} service
   * @param {Object} configuration
   */
  public registerService(service, configuration = {}) {
    if (!service) {
      log.warn('Attempting to register a null/undefined service. Exiting early.');
      return;
    }

    if (!service.name) {
      log.warn(`Service name not set. Exiting early.`);
      return;
    }

    if (this.registeredServiceNames.includes(service.name)) {
      log.warn(
        `Service name ${service.name} has already been registered. Exiting before duplicating services.`
      );
      return;
    }

    if (service.create) {
      this.services[service.name] = service.create({
        configuration,
        extensionManager: this._extensionManager,
        commandsManager: this._commandsManager,
        servicesManager: this,
      });
      if (service.altName) {
        // TODO - remove this registration
        this.services[service.altName] = this.services[service.name];
      }
    } else {
      log.warn(`Service create factory function not defined. Exiting early.`);
      return;
    }

    /* Track service registration */
    this.registeredServiceNames.push(service.name);
  }

  /**
   * An array of services, or an array of arrays that contains service
   * configuration pairs.
   *
   * @param {Object[]} services - Array of services
   */
  public registerServices(services) {
    services.forEach(service => {
      const hasConfiguration = Array.isArray(service);

      if (hasConfiguration) {
        const [ohifService, configuration] = service;
        this.registerService(ohifService, configuration);
      } else {
        this.registerService(service);
      }
    });
  }
}<|MERGE_RESOLUTION|>--- conflicted
+++ resolved
@@ -15,11 +15,7 @@
     this.registeredServiceNames = [];
   }
 
-<<<<<<< HEAD
-  init({ extensionManager }) {
-=======
   public setExtensionManager(extensionManager) {
->>>>>>> 7b409639
     this._extensionManager = extensionManager;
   }
 
