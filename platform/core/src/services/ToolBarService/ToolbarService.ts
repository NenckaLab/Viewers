import { CommandsManager } from '../../classes';
import { ExtensionManager } from '../../extensions';
import { PubSubService } from '../_shared/pubSubServiceInterface';
import type { RunCommand } from '../../types/Command';
import { Button, ButtonProps, EvaluateFunction, EvaluatePublic, NestedButtonProps } from './types';

const EVENTS = {
  TOOL_BAR_MODIFIED: 'event::toolBarService:toolBarModified',
  TOOL_BAR_STATE_MODIFIED: 'event::toolBarService:toolBarStateModified',
};

export default class ToolbarService extends PubSubService {
  public static REGISTRATION = {
    name: 'toolbarService',
    altName: 'ToolBarService',
    create: ({ commandsManager, extensionManager, servicesManager }) => {
      return new ToolbarService(commandsManager, extensionManager, servicesManager);
    },
  };

  public static createButton(options: {
    id: string;
    label: string;
    commands: RunCommand;
    icon?: string;
    tooltip?: string;
    evaluate?: EvaluatePublic;
    listeners?: Record<string, RunCommand>;
  }): ButtonProps {
    const { id, icon, label, commands, tooltip, evaluate, listeners } = options;
    return {
      id,
      icon,
      label,
      commands,
      tooltip: tooltip || label,
      evaluate,
      listeners,
    };
  }

  state: {
    // all buttons in the toolbar with their props
    buttons: Record<string, Button>;
    // the buttons in the toolbar, grouped by section, with their ids
    buttonSections: Record<string, string[]>;
  } = {
    buttons: {},
    buttonSections: {},
  };

  _commandsManager: CommandsManager;
  _extensionManager: ExtensionManager;
  _servicesManager: AppTypes.ServicesManager;
  _evaluateFunction: Record<string, EvaluateFunction> = {};
  _serviceSubscriptions = [];

  constructor(
    commandsManager: CommandsManager,
    extensionManager: ExtensionManager,
    servicesManager: AppTypes.ServicesManager
  ) {
    super(EVENTS);
    this._commandsManager = commandsManager;
    this._extensionManager = extensionManager;
    this._servicesManager = servicesManager;
  }

  public reset(): void {
    // this.unsubscriptions.forEach(unsub => unsub());
    this.state = {
      buttons: {},
      buttonSections: {},
    };
<<<<<<< HEAD
    // this.unsubscriptions = [];
    this.buttonSections = {};
    this.buttons = {};
  }

  onModeEnter(): void {
=======
    this.unsubscriptions = [];
  }

  public onModeEnter(): void {
>>>>>>> 7b409639
    this.reset();
  }

  /**
   * Registers an evaluate function with the specified name.
   *
   * @param name - The name of the evaluate function.
   * @param handler - The evaluate function handler.
   */
  public registerEvaluateFunction(name: string, handler: EvaluateFunction) {
    this._evaluateFunction[name] = handler;
  }

  /**
   * Registers a service and its event to listen for updates and refreshes the toolbar state when the event is triggered.
   * @param service - The service to register.
   * @param event - The event to listen for.
   */
  public registerEventForToolbarUpdate(service, events) {
    const { viewportGridService } = this._servicesManager.services;
    const callback = () => {
      const viewportId = viewportGridService.getActiveViewportId();
      this.refreshToolbarState({ viewportId });
    };

    const unsubscriptions = events.map(event => {
      if (service.subscribe) {
        return service.subscribe(event, callback);
      } else if (service.addEventListener) {
        return service.addEventListener(event, callback);
      }
    });

    unsubscriptions.forEach(unsub => this._serviceSubscriptions.push(unsub));
  }

  /**
   * Removes buttons from the toolbar.
   * @param buttonId - The button to be removed.
   */
  public removeButton(buttonId: string) {
    if (this.state.buttons[buttonId]) {
      delete this.state.buttons[buttonId];
    }
    this._broadcastEvent(this.EVENTS.TOOL_BAR_MODIFIED, {
      ...this.state,
    });
  }

  /**
   * Adds buttons to the toolbar.
   * @param buttons - The buttons to be added.
   * @param replace - Flag indicating if any existing button with the same id as one being added should be replaced
   */
  public addButtons(buttons: Button[], replace: boolean = false): void {
    buttons.forEach(button => {
      if (replace || !this.state.buttons[button.id]) {
        if (!button.props) {
          button.props = {} as ButtonProps;
        }

        this.state.buttons[button.id] = button;
      }
    });

    this._broadcastEvent(this.EVENTS.TOOL_BAR_MODIFIED, {
      ...this.state,
    });
  }

  /**
   *
   * @param {*} interaction - can be undefined to run nothing
   * @param {*} options is an optional set of extra commandOptions
   *    used for calling the specified interaction.  That is, the command is
   *    called with {...commandOptions,...options}
   */
  public recordInteraction(
    interaction,
    options?: {
      refreshProps: Record<string, unknown>;
      [key: string]: unknown;
    }
  ) {
    // if interaction is a string, we can assume it is the itemId
    // and get the props to get the other properties
    if (typeof interaction === 'string') {
      interaction = this.getButtonProps(interaction);
    }
<<<<<<< HEAD
    const commandsManager = this._commandsManager;
    const { groupId, itemId, interactionType, commands } = interaction;

    switch (interactionType) {
      case 'action': {
        commands.forEach(({ commandName, commandOptions, context }) => {
          if (commandName) {
            console.log(commandName);
            commandsManager.runCommand(
              commandName,
              {
                ...commandOptions,
                ...options,
              },
              context
            );
          }
        });
        break;
      }
      case 'tool': {
        try {
          commands.forEach(({ commandName = 'setToolActive', commandOptions, context }) => {
            commandsManager.runCommand(commandName, commandOptions, context);
          });
=======
>>>>>>> 7b409639

    const itemId = interaction.itemId ?? interaction.id;
    interaction.itemId = itemId;

    let commands = Array.isArray(interaction.commands)
      ? interaction.commands
      : [interaction.commands];

    commands = commands.filter(Boolean);

    if (!commands?.length) {
      this.refreshToolbarState({
        ...options?.refreshProps,
        itemId,
        interaction,
      });

      return;
    }

    const commandOptions = { ...options, ...interaction };

    commands = commands.map(command => {
      if (typeof command === 'function') {
        return () => {
          command({
            ...commandOptions,
            commandsManager: this._commandsManager,
            servicesManager: this._servicesManager,
          });
        };
      }

      return command;
    });

    // if still no commands, return
    commands = commands.filter(Boolean);

    if (!commands.length) {
      return;
    }

    // Loop through commands and run them with the combined options
    this._commandsManager.run(commands, commandOptions);

    this.refreshToolbarState({
      ...options?.refreshProps,
      itemId,
      interaction,
    });
  }

  /**
   * Consolidates the state of the toolbar after an interaction, it accepts
   * props that get passed to the buttons
   *
   * @param refreshProps - The props that buttons need to get evaluated, they can be
   * { viewportId, toolGroup} for cornerstoneTools.
   *
   * Todo: right now refreshToolbarState should be used in the context where
   * we have access to the toolGroup and viewportId, but we should be able to
   * pass the props to the toolbar service and it should be able to decide
   * which buttons to evaluate based on the props
   */
  public refreshToolbarState(refreshProps) {
    const buttons = this.state.buttons;
    const evaluationResults = new Map();

    const evaluateButtonProps = (button, props, refreshProps) => {
      if (evaluationResults.has(button.id)) {
        const { disabled, disabledText, className, isActive } = evaluationResults.get(button.id);
        return { ...props, disabled, disabledText, className, isActive };
      } else {
        const evaluated = props.evaluate?.({ ...refreshProps, button });
        const updatedProps = {
          ...props,
          ...evaluated,
          disabled: evaluated?.disabled || false,
          className: evaluated?.className || '',
          isActive: evaluated?.isActive, // isActive will be undefined for buttons without this prop
        };
        evaluationResults.set(button.id, updatedProps);
        return updatedProps;
      }
    };

    Object.values(buttons).forEach(button => {
      const hasSection = (button.props as NestedButtonProps)?.buttonSection;

      if (!hasSection) {
        this.handleEvaluate(button.props);
        const buttonProps = button.props as ButtonProps;

        const updatedProps = evaluateButtonProps(button, buttonProps, refreshProps);
        buttons[button.id] = {
          ...button,
          props: updatedProps,
        };
      } else {
        let buttonProps = button.props as NestedButtonProps;
        const { evaluate: groupEvaluate } = buttonProps;
        const groupEvaluated =
          typeof groupEvaluate === 'function'
            ? groupEvaluate({ ...refreshProps, button })
            : undefined;

        buttonProps = {
          ...buttonProps,
          disabled: groupEvaluated?.disabled ?? buttonProps.disabled,
          disabledText: groupEvaluated?.disabledText ?? buttonProps.disabledText,
        };

        const toolButtonIds = this.state.buttonSections[buttonProps.buttonSection];

        if (!toolButtonIds) {
          return;
        }

        toolButtonIds.forEach(buttonId => {
          const button = buttons[buttonId];
          const updatedProps = evaluateButtonProps(button, button.props, refreshProps);
          buttons[buttonId] = {
            ...button,
            props: updatedProps,
          };
        });
      }
    });

    this.setButtons(buttons);
    return this.state;
  }

  /**
   * Sets the buttons for the toolbar, don't use this method to record an
   * interaction, since it doesn't update the state of the buttons, use
   * this if you know the buttons you want to set and you want to set them
   * all at once.
   * @param buttons - The buttons to set.
   */
  public setButtons(buttons) {
    this.state.buttons = buttons;
    this._broadcastEvent(this.EVENTS.TOOL_BAR_MODIFIED, {
      buttons: this.state.buttons,
      buttonSections: this.state.buttonSections,
    });
  }

  /**
   * Retrieves a button by its ID.
   * @param id - The ID of the button to retrieve.
   * @returns The button with the specified ID.
   */
  public getButton(id: string): Button {
    return this.state.buttons[id];
  }

  /**
   * Retrieves the buttons from the toolbar service.
   * @returns An array of buttons.
   */
  public getButtons() {
    return this.state.buttons;
  }

  /**
   * Retrieves the button properties for the specified button ID.
   * It prioritizes nested buttons over regular buttons if the ID is found
   * in both.
   *
   * @param id - The ID of the button.
   * @returns The button properties.
   */
  public getButtonProps(id: string): ButtonProps {
    // This should be checked after we checked the nested buttons, since
    // we are checking based on the ids, the nested objects are higher priority
    // and more specific
    if (this.state.buttons[id]) {
      return this.state.buttons[id].props as ButtonProps;
    }
  }

  _getButtonUITypes() {
    const registeredToolbarModules = this._extensionManager.modules['toolbarModule'];

    if (!Array.isArray(registeredToolbarModules)) {
      return {};
    }

    return registeredToolbarModules.reduce((buttonTypes, toolbarModule) => {
      toolbarModule.module.forEach(def => {
        buttonTypes[def.name] = def;
      });

      return buttonTypes;
    }, {});
  }

  /**
   * Creates a button section with the specified key and buttons.
   * Buttons already in the section (i.e. with the same ids) will NOT be added twice.
   * @param {string} key - The key of the button section.
   * @param {Array} buttons - The buttons to be added to the section.
   */
  createButtonSection(key, buttons) {
    if (this.state.buttonSections[key]) {
      this.state.buttonSections[key].push(
        ...buttons.filter(
          button => !this.state.buttonSections[key].find(sectionButton => sectionButton === button)
        )
      );
    } else {
      this.state.buttonSections[key] = buttons;
    }
    this._broadcastEvent(this.EVENTS.TOOL_BAR_MODIFIED, { ...this.state });
  }

  /**
   * Retrieves the button section with the specified sectionId.
   *
   * @param sectionId - The ID of the button section to retrieve.
   * @param props - Optional additional properties for mapping the button to display.
   * @returns An array of buttons in the specified section, mapped to their display representation.
   */
  getButtonSection(sectionId: string, props?: Record<string, unknown>) {
    const buttonSectionIds = this.state.buttonSections[sectionId];

    return (
      buttonSectionIds?.map(btnId => {
        const btn = this.state.buttons[btnId];
        return this._mapButtonToDisplay(btn, props);
      }) || []
    );
  }

  getButtonPropsInButtonSection(sectionId: string) {
    const buttonSectionIds = this.state.buttonSections[sectionId];

    return buttonSectionIds?.map(btnId => this.getButtonProps(btnId)) || [];
  }

  /**
   * Retrieves the tool name for a given button.
   * @param button - The button object.
   * @returns The tool name associated with the button.
   */
  getToolNameForButton(button) {
    const { props } = button;

    const commands = props?.commands || button.commands;
    const commandsArray = Array.isArray(commands) ? commands : [commands];
    const firstCommand = commandsArray[0];

    if (firstCommand?.commandOptions) {
      return firstCommand.commandOptions.toolName ?? props?.id ?? button.id;
    }

    // use id as a fallback for toolName
    return props?.id ?? button.id;
  }

  /**
   *
   * @param {*} btn
   * @param {*} btnSection
   * @param {*} metadata
   * @param {*} props - Props set by the Viewer layer
   */
<<<<<<< HEAD
  _mapButtonToDisplay(btn, btnSection, metadata, props) {
=======
  _mapButtonToDisplay(btn: Button, props: Record<string, unknown>) {
>>>>>>> 7b409639
    if (!btn) {
      return;
    }

<<<<<<< HEAD
    const { id, type, component } = btn;
    const buttonType = this._buttonTypes()[type];
=======
    const { id, uiType } = btn;
    const { groupId } = btn.props as NestedButtonProps;

    const buttonTypes = this._getButtonUITypes();

    const buttonType = buttonTypes[uiType];

    if (!btn.component) {
      btn.component = buttonType.defaultComponent;
    }
>>>>>>> 7b409639

    if (!buttonType) {
      return;
    }

    !groupId ? this.handleEvaluate(btn.props) : this.handleEvaluateNested(btn.props);

    const { id: buttonId, props: componentProps } = btn;

    const createEnhancedOptions = (options, itemId) => {
      const optionsToUse = Array.isArray(options) ? options : [options];
      const toolProps = this.getButtonProps(itemId);

      return optionsToUse.map(option => {
        if (typeof option.optionComponent === 'function') {
          return option;
        }

        return {
          ...option,
          onChange: value => {
            // Update the option's value for UI
            option.value = value;

            const cmds = Array.isArray(option.commands) ? option.commands : [option.commands];

            // Find the parent button and update its options
            if (toolProps && toolProps.options) {
              // Find the option in the button's options array and update its value
              const optionIndex = toolProps.options.findIndex(opt => opt.id === option.id);
              if (optionIndex !== -1) {
                toolProps.options[optionIndex].value = value;
              }
            }

            cmds.forEach(command => {
              const commandOptions = {
                ...option,
                value,
                options: toolProps.options,
                servicesManager: this._servicesManager,
                commandsManager: this._commandsManager,
              };

              this._commandsManager.run(command, commandOptions);
            });

            // Notify that toolbar state has been modified
            this._broadcastEvent(EVENTS.TOOL_BAR_STATE_MODIFIED, {
              buttons: this.state.buttons,
              buttonSections: this.state.buttonSections,
            });
          },
        };
      });
    };

    if ((componentProps as NestedButtonProps)?.items?.length) {
      const { items = [] } = componentProps as NestedButtonProps;

      items.forEach(item => {
        if (!item.options) {
          return;
        }
        item.options = createEnhancedOptions(item.options, item.id);
      });
    } else if ((componentProps as ButtonProps).options?.length) {
      (componentProps as ButtonProps).options = createEnhancedOptions(
        (componentProps as ButtonProps).options,
        buttonId
      );
    } else if ((componentProps as ButtonProps).optionComponent) {
      (componentProps as ButtonProps).optionComponent = options.optionComponent;
    }

    return {
      id,
      Component: btn.component,
      componentProps: Object.assign({ id }, btn.props, props),
    };
  }

  handleEvaluateNested = props => {
    const { buttonSection } = props;

    if (!buttonSection) {
      return;
    }

    const toolbarButtons = this.getButtonSection(buttonSection);

    if (!toolbarButtons?.length) {
      return;
    }

    toolbarButtons.forEach(button => {
      this.handleEvaluate(button.componentProps);
    });
  };

  handleEvaluate = props => {
    const { evaluate, options } = props;

    if (typeof options === 'string') {
      // get the custom option component from the extension manager and set it as the optionComponent
      const buttonTypes = this._getButtonUITypes();
      const optionComponent = buttonTypes[options]?.defaultComponent;
      props.options = optionComponent;
    }

    if (typeof evaluate === 'function') {
      return;
    }

    if (Array.isArray(evaluate)) {
      const evaluators = evaluate.map(evaluator => {
        const isObject = typeof evaluator === 'object';

        const evaluatorName = isObject ? evaluator.name : evaluator;

        const evaluateFunction = this._evaluateFunction[evaluatorName];

        if (!evaluateFunction) {
          throw new Error(
            `Evaluate function not found for name: ${evaluatorName}, you can register an evaluate function with the getToolbarModule in your extensions`
          );
        }

        if (isObject) {
          return args => evaluateFunction({ ...args, ...evaluator });
        }

        return evaluateFunction;
      });

      props.evaluate = args => {
        const results = evaluators.map(evaluator => evaluator(args)).filter(Boolean);

        // had at least one disabled button, so we need to disable the button
        const hasDisabledButton = results?.some(result => result.disabled);

        const mergedResult = results.reduce((acc, result) => {
          return {
            ...acc,
            ...result,
          };
        }, {});

        if (hasDisabledButton) {
          mergedResult.disabled = true;
        }

        return mergedResult;
      };

      return;
    }

    if (typeof evaluate === 'string') {
      const evaluateFunction = this._evaluateFunction[evaluate];

      if (evaluateFunction) {
        props.evaluate = evaluateFunction;
        return;
      }

      throw new Error(
        `Evaluate function not found for name: ${evaluate}, you can register an evaluate function with the getToolbarModule in your extensions`
      );
    }

    if (typeof evaluate === 'object') {
      const { name, ...options } = evaluate;
      const evaluateFunction = this._evaluateFunction[name];
      if (evaluateFunction) {
        props.evaluate = args => evaluateFunction({ ...args, ...options });
        return;
      }

      throw new Error(
        `Evaluate function not found for name: ${name}, you can register an evaluate function with the getToolbarModule in your extensions`
      );
    }
  };

  getButtonComponentForUIType(uiType: string) {
    return uiType ? (this._getButtonUITypes()[uiType]?.defaultComponent ?? null) : null;
  }

  clearButtonSection(buttonSection: string) {
    this.state.buttonSections[buttonSection] = [];
    this._broadcastEvent(this.EVENTS.TOOL_BAR_MODIFIED, { ...this.state });
  }
}<|MERGE_RESOLUTION|>--- conflicted
+++ resolved
@@ -72,19 +72,10 @@
       buttons: {},
       buttonSections: {},
     };
-<<<<<<< HEAD
-    // this.unsubscriptions = [];
-    this.buttonSections = {};
-    this.buttons = {};
-  }
-
-  onModeEnter(): void {
-=======
     this.unsubscriptions = [];
   }
 
   public onModeEnter(): void {
->>>>>>> 7b409639
     this.reset();
   }
 
@@ -174,34 +165,6 @@
     if (typeof interaction === 'string') {
       interaction = this.getButtonProps(interaction);
     }
-<<<<<<< HEAD
-    const commandsManager = this._commandsManager;
-    const { groupId, itemId, interactionType, commands } = interaction;
-
-    switch (interactionType) {
-      case 'action': {
-        commands.forEach(({ commandName, commandOptions, context }) => {
-          if (commandName) {
-            console.log(commandName);
-            commandsManager.runCommand(
-              commandName,
-              {
-                ...commandOptions,
-                ...options,
-              },
-              context
-            );
-          }
-        });
-        break;
-      }
-      case 'tool': {
-        try {
-          commands.forEach(({ commandName = 'setToolActive', commandOptions, context }) => {
-            commandsManager.runCommand(commandName, commandOptions, context);
-          });
-=======
->>>>>>> 7b409639
 
     const itemId = interaction.itemId ?? interaction.id;
     interaction.itemId = itemId;
@@ -471,19 +434,11 @@
    * @param {*} metadata
    * @param {*} props - Props set by the Viewer layer
    */
-<<<<<<< HEAD
-  _mapButtonToDisplay(btn, btnSection, metadata, props) {
-=======
   _mapButtonToDisplay(btn: Button, props: Record<string, unknown>) {
->>>>>>> 7b409639
     if (!btn) {
       return;
     }
 
-<<<<<<< HEAD
-    const { id, type, component } = btn;
-    const buttonType = this._buttonTypes()[type];
-=======
     const { id, uiType } = btn;
     const { groupId } = btn.props as NestedButtonProps;
 
@@ -494,7 +449,6 @@
     if (!btn.component) {
       btn.component = buttonType.defaultComponent;
     }
->>>>>>> 7b409639
 
     if (!buttonType) {
       return;
