import log from '../../log';
import guid from '../../utils/guid';
import { PubSubService } from '../_shared/pubSubServiceInterface';

/**
 * Measurement source schema
 *
 * @typedef {Object} MeasurementSource
 * @property {number} id -
 * @property {string} name -
 * @property {string} version -
 */

/**
 * Measurement schema
 *
 * @typedef {Object} Measurement
 * @property {number} uid -
 * @property {string} SOPInstanceUID -
 * @property {string} FrameOfReferenceUID -
 * @property {string} referenceSeriesUID -
 * @property {string} label -
 * @property {string} description -
 * @property {string} type -
 * @property {string} unit -
 * @property {number} area -
 * @property {Array} points -
 * @property {MeasurementSource} source -
 * @property {boolean} selected -
 */

/* Measurement schema keys for object validation. */
const MEASUREMENT_SCHEMA_KEYS = [
  'uid',
  'data',
  'getReport',
  'displayText',
  'SOPInstanceUID',
  'FrameOfReferenceUID',
  'referenceStudyUID',
  'referenceSeriesUID',
  'frameNumber',
  'displaySetInstanceUID',
  'label',
  'description',
  'type',
  'unit',
  'points',
  'source',
  'toolName',
  'metadata',
  // Todo: we shouldn't need to have all these here.
  'area', // TODO: Add concept names instead (descriptor)
  'mean',
  'stdDev',
  'length',
  'shortestDiameter',
  'longestDiameter',
  'cachedStats',
  'selected',
];

const EVENTS = {
  MEASUREMENT_UPDATED: 'event::measurement_updated',
  INTERNAL_MEASUREMENT_UPDATED: 'event:internal_measurement_updated',
  MEASUREMENT_ADDED: 'event::measurement_added',
  RAW_MEASUREMENT_ADDED: 'event::raw_measurement_added',
  MEASUREMENT_REMOVED: 'event::measurement_removed',
  MEASUREMENTS_CLEARED: 'event::measurements_cleared',
  // Give the viewport a chance to jump to the measurement
  JUMP_TO_MEASUREMENT_VIEWPORT: 'event:jump_to_measurement_viewport',
  // Give the layout a chance to jump to the measurement
  JUMP_TO_MEASUREMENT_LAYOUT: 'event:jump_to_measurement_layout',
};

const VALUE_TYPES = {
  ANGLE: 'value_type::polyline',
  POLYLINE: 'value_type::polyline',
  POINT: 'value_type::point',
  BIDIRECTIONAL: 'value_type::shortAxisLongAxis', // TODO -> Discuss with Danny. => just using SCOORD values isn't enough here.
  ELLIPSE: 'value_type::ellipse',
  RECTANGLE: 'value_type::rectangle',
  MULTIPOINT: 'value_type::multipoint',
  CIRCLE: 'value_type::circle',
  ROI_THRESHOLD: 'value_type::roiThreshold',
  ROI_THRESHOLD_MANUAL: 'value_type::roiThresholdManual',
};

/**
 * MeasurementService class that supports source management and measurement management.
 * Sources can be any library that can provide "annotations" (e.g. cornerstone-tools, cornerstone, etc.)
 * The flow, is that by creating a source and mappings (annotation <-> measurement), we
 * can convert back and forth between the two. MeasurementPanel in OHIF uses the measurement service
 * to manage the measurements, and any edit to the measurements will be reflected back at the
 * library level state (e.g. cornerstone-tools, cornerstone, etc.) by converting the
 * edited measurements back to the original annotations and then updating the annotations.
 *
 * Note and Todo: We should be able to support measurements that are composed of multiple
 * annotations, but that is not the case at the moment.
 */
class MeasurementService extends PubSubService {
  public static REGISTRATION = {
    name: 'measurementService',
    altName: 'MeasurementService',
    create: ({ configuration = {} }) => {
      return new MeasurementService();
    },
  };

  public static readonly EVENTS = EVENTS;
  public static VALUE_TYPES = VALUE_TYPES;
  public readonly VALUE_TYPES = VALUE_TYPES;

  private measurements = new Map();
<<<<<<< HEAD
=======
  private unmappedMeasurements = new Set();
>>>>>>> 652e61a4

  constructor() {
    super(EVENTS);
    this.sources = {};
    this.mappings = {};
  }

  /**
   * Adds the given schema to the measurement service schema list.
   * This method should be used to add custom tool schema to the measurement service.
   * @param {Array} schema schema for validation
   */
  public addMeasurementSchemaKeys(schema): void {
    if (!Array.isArray(schema)) {
      schema = [schema];
    }

    MEASUREMENT_SCHEMA_KEYS.push(...schema);
  }

  /**
   * Adds the given valueType to the measurement service valueType object.
   * This method should be used to add custom valueType to the measurement service.
   * @param {*} valueType
   * @returns
   */
  addValueType(valueType) {
    if (VALUE_TYPES[valueType]) {
      return;
    }

    // check if valuetype is valid , and if values are strings
    if (!valueType || typeof valueType !== 'object') {
      console.warn(
        `MeasurementService: addValueType: invalid valueType: ${valueType}`
      );
      return;
    }

    Object.keys(valueType).forEach(key => {
      if (!VALUE_TYPES[key]) {
        VALUE_TYPES[key] = valueType[key];
      }
    });
  }

  /**
   * Get all measurements.
   *
   * @return {Measurement[]} Array of measurements
   */
  getMeasurements() {
    return [...this.measurements.values()];
  }

  /**
   * Get specific measurement by its uid.
   *
   * @param {string} uid measurement uid
   * @return {Measurement} Measurement instance
   */
  public getMeasurement(measurementUID: string) {
    return this.measurements.get(measurementUID);
  }

  public setMeasurementSelected(
    measurementUID: string,
    selected: boolean
  ): void {
    const measurement = this.getMeasurement(measurementUID);
    if (!measurement) {
      return;
    }

    measurement.selected = selected;

    this._broadcastEvent(this.EVENTS.MEASUREMENT_UPDATED, {
      source: measurement.source,
      measurement,
      notYetUpdatedAtSource: false,
    });
  }

  /**
   * Create a new source.
   *
   * @param {string} name Name of the source
   * @param {string} version Source name
   * @return {MeasurementSource} Measurement source instance
   */
  createSource(name, version) {
    if (!name) {
      throw new Error('Source name not provided.');
    }

    if (!version) {
      throw new Error('Source version not provided.');
    }

    // Go over all the keys inside the sources and check if the source
    // name and version matches with the existing sources.
    const sourceKeys = Object.keys(this.sources);

    for (let i = 0; i < sourceKeys.length; i++) {
      const source = this.sources[sourceKeys[i]];
      if (source.name === name && source.version === version) {
        return source;
      }
    }

    const uid = guid();
    const source = {
      uid,
      name,
      version,
    };

    source.annotationToMeasurement = (
      annotationType,
      annotation,
      isUpdate = false
    ) => {
      return this.annotationToMeasurement(
        source,
        annotationType,
        annotation,
        isUpdate
      );
    };

    source.remove = (measurementUID, eventDetails) => {
      return this.remove(measurementUID, source, eventDetails);
    };

    source.getAnnotation = (annotationType, measurementId) => {
      return this.getAnnotation(source, annotationType, measurementId);
    };

    log.info(`New '${name}@${version}' source added.`);
    this.sources[uid] = source;

    return source;
  }

  getSource(name, version) {
    const { sources } = this;
    const uid = this._getSourceUID(name, version);

    return sources[uid];
  }

  getSourceMappings(name, version) {
    const { mappings } = this;
    const uid = this._getSourceUID(name, version);

    return mappings[uid];
  }

  /**
   * Add a new measurement matching criteria along with mapping functions.
   *
   * @param {MeasurementSource} source Measurement source instance
   * @param {string} annotationType annotation type to match which can be e.g., Length, Bidirectional, etc.
   * @param {MatchingCriteria} matchingCriteria The matching criteria
   * @param {Function} toAnnotationSchema Mapping function to annotation schema
   * @param {Function} toMeasurementSchema Mapping function to measurement schema
   * @return void
   */
  addMapping(
    source,
    annotationType,
    matchingCriteria,
    toAnnotationSchema,
    toMeasurementSchema
  ) {
    if (!this._isValidSource(source)) {
      throw new Error('Invalid source.');
    }

    if (!matchingCriteria) {
      throw new Error('Matching criteria not provided.');
    }

    if (!annotationType) {
      throw new Error('annotationType not provided.');
    }

    if (!toAnnotationSchema) {
      throw new Error('Mapping function to source schema not provided.');
    }

    if (!toMeasurementSchema) {
      throw new Error('Measurement mapping function not provided.');
    }

    const mapping = {
      matchingCriteria,
      annotationType,
      toAnnotationSchema,
      toMeasurementSchema,
    };

    if (Array.isArray(this.mappings[source.uid])) {
      this.mappings[source.uid].push(mapping);
    } else {
      this.mappings[source.uid] = [mapping];
    }

    log.info(
      `New measurement mapping added to source '${this._getSourceToString(
        source
      )}'.`
    );
  }

  /**
   * Get annotation for specific source.
   *
   * @param {MeasurementSource} source Measurement source instance
   * @param {string} annotationType The source annotationType
   * @param {string} measurementUID The measurement service measurement uid
   * @return {Object} Source measurement schema
   */
  getAnnotation(source, annotationType, measurementUID) {
    if (!this._isValidSource(source)) {
      log.warn('Invalid source. Exiting early.');
      return;
    }

    if (!annotationType) {
      log.warn('No source annotationType provided. Exiting early.');
      return;
    }

    const measurement = this.getMeasurement(measurementUID);
    const mapping = this._getMappingByMeasurementSource(
      measurement,
      annotationType
    );

    if (mapping) {
      return mapping.toAnnotationSchema(measurement, annotationType);
    }

    const matchingMapping = this._getMatchingMapping(
      source,
      annotationType,
      measurement
    );

    if (matchingMapping) {
      log.info('Matching mapping found:', matchingMapping);
      const { toAnnotationSchema, annotationType } = matchingMapping;
      return toAnnotationSchema(measurement, annotationType);
    }
  }

  update(measurementUID: string, measurement, notYetUpdatedAtSource = false) {
    if (!this.measurements.has(measurementUID)) {
      return;
    }

    const updatedMeasurement = {
      ...measurement,
      modifiedTimestamp: Math.floor(Date.now() / 1000),
    };

    log.info(
      `Updating internal measurement representation...`,
      updatedMeasurement
    );

    this.measurements.set(measurementUID, updatedMeasurement);

    this._broadcastEvent(this.EVENTS.MEASUREMENT_UPDATED, {
      source: measurement.source,
      measurement: updatedMeasurement,
      notYetUpdatedAtSource,
    });

    return updatedMeasurement.uid;
  }

  /**
   * Add a raw measurement into a source so that it may be
   * Converted to/from annotation in the same way. E.g. import serialized data
   * of the same form as the measurement source.
   * @param {MeasurementSource} source The measurement source instance.
   * @param {string} annotationType The source annotationType you want to add the measurement to.
   * @param {object} data The data you wish to add to the source.
   * @param {function} toMeasurementSchema A function to get the `data` into the same shape as the source annotationType.
   */
  addRawMeasurement(
    source,
    annotationType,
    data,
    toMeasurementSchema,
    dataSource = {}
  ) {
    if (!this._isValidSource(source)) {
      log.warn('Invalid source. Exiting early.');
      return;
    }

    const sourceInfo = this._getSourceToString(source);

    if (!annotationType) {
      log.warn('No source annotationType provided. Exiting early.');
      return;
    }

    if (!this._sourceHasMappings(source)) {
      log.warn(
        `No measurement mappings found for '${sourceInfo}' source. Exiting early.`
      );
      return;
    }

    let measurement = {};
    try {
      measurement = toMeasurementSchema(data);
      measurement.source = source;
    } catch (error) {
      log.warn(
        `Failed to map '${sourceInfo}' measurement for annotationType ${annotationType}:`,
        error.message
      );
      return;
    }

    if (!this._isValidMeasurement(measurement)) {
      log.warn(
        `Attempting to add or update a invalid measurement provided by '${sourceInfo}'. Exiting early.`
      );
      return;
    }

    let internalUID = data.id;
    if (!internalUID) {
      internalUID = guid();
      log.warn(`Measurement ID not found. Generating UID: ${internalUID}`);
    }

    const annotationData = data.annotation.data;

    const newMeasurement = {
      finding: annotationData.finding,
      findingSites: annotationData.findingSites,
      site: annotationData.findingSites?.[0],
      ...measurement,
      modifiedTimestamp: Math.floor(Date.now() / 1000),
      uid: internalUID,
    };

    if (this.measurements.get(internalUID)) {
      this.measurements.set(internalUID, newMeasurement);
      this._broadcastEvent(this.EVENTS.MEASUREMENT_UPDATED, {
        source,
        measurement: newMeasurement,
      });
    } else {
      log.info('Measurement added', newMeasurement);
      this.measurements.set(internalUID, newMeasurement);
      this._broadcastEvent(this.EVENTS.RAW_MEASUREMENT_ADDED, {
        source,
        measurement: newMeasurement,
        data,
        dataSource,
      });
    }

    return newMeasurement.id;
  }

  /**
   * Adds or update persisted measurements.
   *
   * @param {MeasurementSource} source The measurement source instance
   * @param {string} annotationType The source annotationType
   * @param {EventDetail} sourceAnnotationDetail for the annotation event
   * @param {boolean} isUpdate is this an update or an add/completed instead?
   * @return {string} A measurement uid
   */
  annotationToMeasurement(
    source,
    annotationType,
    sourceAnnotationDetail,
    isUpdate = false
  ) {
    if (!this._isValidSource(source)) {
      throw new Error('Invalid source.');
    }
    if (!annotationType) {
      throw new Error('No source annotationType provided.');
    }

    const sourceInfo = this._getSourceToString(source);

    if (!this._sourceHasMappings(source)) {
      throw new Error(
        `No measurement mappings found for '${sourceInfo}' source. Exiting early.`
      );
    }

    let measurement = {};
    try {
      const sourceMappings = this.mappings[source.uid];
      const sourceMapping = sourceMappings.find(
        mapping => mapping.annotationType === annotationType
      );
      if (!sourceMapping) {
        console.log('No source mapping', source);
        return;
      }
      const { toMeasurementSchema } = sourceMapping;

      /* Convert measurement */
      measurement = toMeasurementSchema(sourceAnnotationDetail);
      measurement.source = source;
    } catch (error) {
      this.unmappedMeasurements.add(sourceAnnotationDetail.uid);

      console.log('Failed to map', error);
      throw new Error(
        `Failed to map '${sourceInfo}' measurement for annotationType ${annotationType}: ${error.message}`
      );
    }

    if (!this._isValidMeasurement(measurement)) {
      throw new Error(
        `Attempting to add or update a invalid measurement provided by '${sourceInfo}'. Exiting early.`
      );
    }

    // Todo: we are using uid on the eventDetail, it should be uid of annotation
    let internalUID = sourceAnnotationDetail.uid;
    if (!internalUID) {
      internalUID = guid();
      log.info(
        `Annotation does not have UID, Generating UID for the created Measurement: ${internalUID}`
      );
    }

    const oldMeasurement = this.measurements.get(internalUID);

    const newMeasurement = {
      ...oldMeasurement,
      ...measurement,
      modifiedTimestamp: Math.floor(Date.now() / 1000),
      uid: internalUID,
    };

    if (oldMeasurement) {
      // TODO: Ultimately, each annotation should have a selected flag right from the soure.
      // For now, it is just added in OHIF here and in setMeasurementSelected.
      this.measurements.set(internalUID, newMeasurement);
      if (isUpdate) {
        this._broadcastEvent(this.EVENTS.MEASUREMENT_UPDATED, {
          source,
          measurement: newMeasurement,
          notYetUpdatedAtSource: false,
        });
      } else {
        log.info('Measurement added.', newMeasurement);
        this._broadcastEvent(this.EVENTS.MEASUREMENT_ADDED, {
          source,
          measurement: newMeasurement,
        });
      }
    } else {
      log.info('Measurement started.', newMeasurement);
      this.measurements.set(internalUID, newMeasurement);
    }

    return newMeasurement.uid;
  }

  /**
   * Removes a measurement and broadcasts the removed event.
   *
   * @param {string} measurementUID The measurement uid
   * @param {MeasurementSource} source The measurement source instance
   */
  remove(measurementUID, source, eventDetails) {
<<<<<<< HEAD
    if (!measurementUID || !this.measurements.has(measurementUID)) {
=======
    if (
      !measurementUID ||
      (!this.measurements.has(measurementUID) &&
        !this.unmappedMeasurements.has(measurementUID))
    ) {
>>>>>>> 652e61a4
      log.warn(`No uid provided, or unable to find measurement by uid.`);
      return;
    }

<<<<<<< HEAD
=======
    this.unmappedMeasurements.delete(measurementUID);
>>>>>>> 652e61a4
    this.measurements.delete(measurementUID);
    this._broadcastEvent(this.EVENTS.MEASUREMENT_REMOVED, {
      source,
      measurement: measurementUID,
      ...eventDetails,
    });
  }

  clearMeasurements() {
    this.unmappedMeasurements.clear();

    // Make a copy of the measurements
    const measurements = [...this.measurements.values()];
    this.measurements.clear();
    this._broadcastEvent(this.EVENTS.MEASUREMENTS_CLEARED, { measurements });
  }

  /**
   * Called after the mode.onModeExit is called to reset the state.
   * To store measurements for later use, store them in the mode.onModeExit
   * and restore them in the mode onModeEnter.
   */
  onModeExit() {
    this.clearMeasurements();
  }

  /**
   * This method calls the subscriptions for JUMP_TO_MEASUREMENT_VIEWPORT
   * and JUMP_TO_MEASUREMENT_LAYOUT.  There are two events which are
   * fired because there are two different items which might want to handle
   * the event.  First, there might already be a viewport which can handle
   * the event.  If so, then the layout doesn't need to necessarily change.
   * This is communicated by the isConsumed value on the event itself.
   * Otherwise, the layout itself may need to be navigated to in order
   * to provide a viewport which can show the given measurement.
   *
   * When a viewport decides to apply the event, it should call the consume()
   * method on the event, so that other listeners know they do not need to
   * navigate.  This does NOT affect whether the layout event is fired, and
   * merely causes it to fire the event with the isConsumed set to true.
   */

  public jumpToMeasurement(
    viewportIndex: number,
    measurementUID: string
  ): void {
    const measurement = this.measurements.get(measurementUID);

    if (!measurement) {
      log.warn(`No measurement uid, or unable to find by uid.`);
      return;
    }
    const consumableEvent = this.createConsumableEvent({
      viewportIndex,
      measurement,
    });

    this._broadcastEvent(EVENTS.JUMP_TO_MEASUREMENT_VIEWPORT, consumableEvent);
    this._broadcastEvent(EVENTS.JUMP_TO_MEASUREMENT_LAYOUT, consumableEvent);
  }

  _getSourceUID(name, version) {
    const { sources } = this;

    const sourceUID = Object.keys(sources).find(sourceUID => {
      const source = sources[sourceUID];

      return source.name === name && source.version === version;
    });

    return sourceUID;
  }

  _getMappingByMeasurementSource(measurement, annotationType) {
    if (this._isValidSource(measurement.source)) {
      return this.mappings[measurement.source.uid].find(
        m => m.annotationType === annotationType
      );
    }
  }

  /**
   * Get measurement mapping function if matching criteria.
   *
   * @param {MeasurementSource} source Measurement source instance
   * @param {string} annotationType The source annotationType
   * @param {Measurement} measurement The measurement service measurement
   * @return {Object} The mapping based on matched criteria
   */
  _getMatchingMapping(source, annotationType, measurement) {
    const sourceMappings = this.mappings[source.uid];

    const sourceMappingsByDefinition = sourceMappings.filter(
      mapping => mapping.annotationType === annotationType
    );

    /* Criteria Matching */
    return sourceMappingsByDefinition.find(({ matchingCriteria }) => {
      return (
        measurement.points &&
        measurement.points.length === matchingCriteria.points
      );
    });
  }

  /**
   * Returns formatted string with source info.
   *
   * @param {MeasurementSource} source Measurement source
   * @return {string} Source information
   */
  _getSourceToString(source) {
    return `${source.name}@${source.version}`;
  }

  /**
   * Checks if given source is valid.
   *
   * @param {MeasurementSource} source Measurement source
   * @return {boolean} Measurement source validation
   */
  _isValidSource(source) {
    return source && this.sources[source.uid];
  }

  /**
   * Checks if a given source has mappings.
   *
   * @param {MeasurementSource} source The measurement source
   * @return {boolean} Validation if source has mappings
   */
  _sourceHasMappings(source) {
    return (
      Array.isArray(this.mappings[source.uid]) &&
      this.mappings[source.uid].length
    );
  }

  /**
   * Check if a given measurement data is valid.
   *
   * @param {Measurement} measurementData Measurement data
   * @return {boolean} Measurement validation
   */
  _isValidMeasurement(measurementData) {
    Object.keys(measurementData).forEach(key => {
      if (!MEASUREMENT_SCHEMA_KEYS.includes(key)) {
        log.warn(`Invalid measurement key: ${key}`);
        return false;
      }
    });

    return true;
  }

  /**
   * Check if a given measurement service event is valid.
   *
   * @param {string} eventName The name of the event
   * @return {boolean} Event name validation
  //  */
  // _isValidEvent(eventName) {
  //   return Object.values(this.EVENTS).includes(eventName);
  // }

  /**
   * Converts object of objects to array.
   *
   * @return {Array} Array of objects
   */
  _arrayOfObjects = obj => {
    return Object.entries(obj).map(e => ({ [e[0]]: e[1] }));
  };
}

export default MeasurementService;
export { EVENTS, VALUE_TYPES };<|MERGE_RESOLUTION|>--- conflicted
+++ resolved
@@ -112,10 +112,7 @@
   public readonly VALUE_TYPES = VALUE_TYPES;
 
   private measurements = new Map();
-<<<<<<< HEAD
-=======
   private unmappedMeasurements = new Set();
->>>>>>> 652e61a4
 
   constructor() {
     super(EVENTS);
@@ -600,23 +597,16 @@
    * @param {MeasurementSource} source The measurement source instance
    */
   remove(measurementUID, source, eventDetails) {
-<<<<<<< HEAD
-    if (!measurementUID || !this.measurements.has(measurementUID)) {
-=======
     if (
       !measurementUID ||
       (!this.measurements.has(measurementUID) &&
         !this.unmappedMeasurements.has(measurementUID))
     ) {
->>>>>>> 652e61a4
       log.warn(`No uid provided, or unable to find measurement by uid.`);
       return;
     }
 
-<<<<<<< HEAD
-=======
     this.unmappedMeasurements.delete(measurementUID);
->>>>>>> 652e61a4
     this.measurements.delete(measurementUID);
     this._broadcastEvent(this.EVENTS.MEASUREMENT_REMOVED, {
       source,
