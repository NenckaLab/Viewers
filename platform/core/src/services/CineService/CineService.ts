--- conflicted
+++ resolved
@@ -1,33 +1,4 @@
-<<<<<<< HEAD
-const name = 'CineService';
-let _servicesManager;
-const publicAPI = {
-  name,
-  getState: _getState,
-  setCine: _setCine,
-  setIsCineEnabled: _setIsCineEnabled,
-  playClip: _playClip,
-  stopClip: _stopClip,
-  getSyncedViewports: _getSyncedViewports,
-  setServiceImplementation,
-};
-
-const serviceImplementation = {
-  _getState: () => console.warn('getState() NOT IMPLEMENTED'),
-  _setCine: () => console.warn('setCine() NOT IMPLEMENTED'),
-  _playClip: () => console.warn('playClip() NOT IMPLEMENTED'),
-  _stopClip: () => console.warn('stopClip() NOT IMPLEMENTED'),
-  _setIsCineEnabled: () => console.warn('setIsCineEnabled() NOT IMPLEMENTED'),
-  _getSyncedViewports: () =>
-    console.warn('getSyncedViewports() NOT IMPLEMENTED'),
-};
-
-function _getState() {
-  return serviceImplementation._getState();
-}
-=======
 import { PubSubService } from '../_shared/pubSubServiceInterface';
->>>>>>> 7b409639
 
 class CineService extends PubSubService {
   public static readonly EVENTS = {
@@ -51,37 +22,12 @@
     this.serviceImplementation = {};
   }
 
-<<<<<<< HEAD
-function _getSyncedViewports(srcViewportIndex) {
-  return serviceImplementation._getSyncedViewports(srcViewportIndex);
-}
-
-function setServiceImplementation({
-  getSyncedViewports: getSyncedViewportsImplementation,
-  getState: getStateImplementation,
-  setCine: setCineImplementation,
-  setIsCineEnabled: setIsCineEnabledImplementation,
-  playClip: playClipImplementation,
-  stopClip: stopClipImplementation,
-}) {
-  if (getSyncedViewportsImplementation) {
-    serviceImplementation._getSyncedViewports = getSyncedViewportsImplementation;
-  }
-
-  if (getStateImplementation) {
-    serviceImplementation._getState = getStateImplementation;
-  }
-
-  if (setCineImplementation) {
-    serviceImplementation._setCine = setCineImplementation;
-=======
   public getState() {
     return this.serviceImplementation._getState();
   }
 
   public setCine({ id, frameRate, isPlaying }) {
     return this.serviceImplementation._setCine({ id, frameRate, isPlaying });
->>>>>>> 7b409639
   }
 
   public setIsCineEnabled(isCineEnabled) {
@@ -118,18 +64,6 @@
     return res;
   }
 
-<<<<<<< HEAD
-const CineService = {
-  REGISTRATION: {
-    altName: name,
-    name: 'cineService',
-    create: ({ configuration = {}, servicesManager }) => {
-      _servicesManager = servicesManager;
-      return publicAPI;
-    },
-  },
-};
-=======
   public onModeExit() {
     this.setIsCineEnabled(false);
     this.startedClips.forEach((value, key) => {
@@ -185,6 +119,5 @@
     }
   }
 }
->>>>>>> 7b409639
 
 export default CineService;