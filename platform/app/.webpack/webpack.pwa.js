// https://developers.google.com/web/tools/workbox/guides/codelabs/webpack
// ~~ WebPack
const path = require('path');
const { merge } = require('webpack-merge');
const webpack = require('webpack');
const webpackBase = require('./../../../.webpack/webpack.base.js');
// ~~ Plugins
const { CleanWebpackPlugin } = require('clean-webpack-plugin');
const CopyWebpackPlugin = require('copy-webpack-plugin');
const HtmlWebpackPlugin = require('html-webpack-plugin');
const { InjectManifest } = require('workbox-webpack-plugin');
const MiniCssExtractPlugin = require('mini-css-extract-plugin');
// ~~ Directories
const SRC_DIR = path.join(__dirname, '../src');
const DIST_DIR = path.join(__dirname, '../dist');
const PUBLIC_DIR = path.join(__dirname, '../public');
// ~~ Env Vars
const HTML_TEMPLATE = process.env.HTML_TEMPLATE || 'index.html';
const PUBLIC_URL = process.env.PUBLIC_URL || '/';
const APP_CONFIG = process.env.APP_CONFIG || 'config/default.js';

// proxy settings
const PROXY_TARGET = process.env.PROXY_TARGET;
const PROXY_DOMAIN = process.env.PROXY_DOMAIN;
const PROXY_PATH_REWRITE_FROM = process.env.PROXY_PATH_REWRITE_FROM;
const PROXY_PATH_REWRITE_TO = process.env.PROXY_PATH_REWRITE_TO;
const IS_COVERAGE = process.env.COVERAGE === 'true';

const OHIF_PORT = Number(process.env.OHIF_PORT || 3000);
const ENTRY_TARGET = process.env.ENTRY_TARGET || `${SRC_DIR}/index.js`;
const Dotenv = require('dotenv-webpack');
const writePluginImportFile = require('./writePluginImportsFile.js');
// const MillionLint = require('@million/lint');
const open = process.env.OHIF_OPEN !== 'false';

const copyPluginFromExtensions = writePluginImportFile(SRC_DIR, DIST_DIR);

const setHeaders = (res, path) => {
    if (path.indexOf('.gz') !== -1) {
        res.setHeader('Content-Encoding', 'gzip');
    } else if (path.indexOf('.br') !== -1) {
        res.setHeader('Content-Encoding', 'br');
    }
    if (path.indexOf('.pdf') !== -1) {
        res.setHeader('Content-Type', 'application/pdf');
    } else if (path.indexOf('mp4') !== -1) {
        res.setHeader('Content-Type', 'video/mp4');
    } else if (path.indexOf('frames') !== -1) {
        res.setHeader('Content-Type', 'multipart/related');
    } else {
        res.setHeader('Content-Type', 'application/json');
    }
};

module.exports = (env, argv) => {
    const baseConfig = webpackBase(env, argv, { SRC_DIR, DIST_DIR });
    const isProdBuild = process.env.NODE_ENV === 'production';
    const hasProxy = PROXY_TARGET && PROXY_DOMAIN;

    const mergedConfig = merge(baseConfig, {
        entry: {
            app: ENTRY_TARGET,
        },
        output: {
            path: DIST_DIR,
            filename: isProdBuild ? '[name].bundle.[chunkhash].js' : '[name].js',
            publicPath: PUBLIC_URL, // Used by HtmlWebPackPlugin for asset prefix
            devtoolModuleFilenameTemplate: function(info) {
                if (isProdBuild) {
                    return `webpack:///${info.resourcePath}`;
                } else {
                    return 'file:///' + encodeURI(info.absoluteResourcePath);
                }
            },
        },
<<<<<<< HEAD
        resolve: {
            modules: [
                // Modules specific to this package
                path.resolve(__dirname, '../node_modules'),
                // Hoisted Yarn Workspace Modules
                path.resolve(__dirname, '../../../node_modules'),
                SRC_DIR,
                path.resolve(__dirname, '/Users/zpick/Desktop/Viewers/modes/longitudinal/node_modules'),

            ],
=======
      }),
      // Generate a service worker for fast local loads
      ...(IS_COVERAGE
        ? []
        : [
            new InjectManifest({
              swDest: 'sw.js',
              swSrc: path.join(SRC_DIR, 'service-worker.js'),
              // Need to exclude the theme as it is updated independently
              exclude: [/theme/],
              // Cache large files for the manifests to avoid warning messages
              maximumFileSizeToCacheInBytes: 1024 * 1024 * 50,
            }),
          ]),
    ],
    // https://webpack.js.org/configuration/dev-server/
    devServer: {
      // gzip compression of everything served
      // Causes Cypress: `wait-on` issue in CI
      // compress: true,
      // http2: true,
      // https: true,
      open,
      port: OHIF_PORT,
      client: {
        overlay: { errors: true, warnings: false },
      },
      proxy: [
        {
          '/dicomweb': 'http://localhost:5000',
>>>>>>> 5b75a6a5
        },
        plugins: [
            // For debugging re-renders
            // MillionLint.webpack(),
            new Dotenv(),
            // Clean output.path
            new CleanWebpackPlugin(),
            // Copy "Public" Folder to Dist
            new CopyWebpackPlugin({
                patterns: [
                    ...copyPluginFromExtensions,
                    {
                        from: PUBLIC_DIR,
                        to: DIST_DIR,
                        toType: 'dir',
                        globOptions: {
                            // Ignore our HtmlWebpackPlugin template file
                            // Ignore our configuration files
                            ignore: ['**/config/**', '**/html-templates/**', '.DS_Store'],
                        },
                    },
                    {
                        from: '../../../node_modules/onnxruntime-web/dist',
                        to: `${DIST_DIR}/ort`,
                    },
                    // Short term solution to make sure GCloud config is available in output
                    // for our docker implementation
                    {
                        from: `${PUBLIC_DIR}/config/google.js`,
                        to: `${DIST_DIR}/google.js`,
                    },
                    // Copy over and rename our target app config file
                    {
                        from: `${PUBLIC_DIR}/${APP_CONFIG}`,
                        to: `${DIST_DIR}/app-config.js`,
                    },
                ],
            }),
            // Generate "index.html" w/ correct includes/imports
            new HtmlWebpackPlugin({
                template: `${PUBLIC_DIR}/html-templates/${HTML_TEMPLATE}`,
                filename: 'index.html',
                templateParameters: {
                    PUBLIC_URL: PUBLIC_URL,
                },
            }),
            // Generate a service worker for fast local loads
            ...(IS_COVERAGE ? [] : [
                new InjectManifest({
                    swDest: 'sw.js',
                    swSrc: path.join(SRC_DIR, 'service-worker.js'),
                    // Need to exclude the theme as it is updated independently
                    exclude: [/theme/],
                    // Cache large files for the manifests to avoid warning messages
                    maximumFileSizeToCacheInBytes: 1024 * 1024 * 50,
                }),
            ]),
        ],
        // https://webpack.js.org/configuration/dev-server/
        devServer: {
            // gzip compression of everything served
            // Causes Cypress: `wait-on` issue in CI
            // compress: true,
            // http2: true,
            // https: true,
            open: true,
            port: OHIF_PORT,
            client: {
                overlay: { errors: true, warnings: false },
            },
            proxy: [{
                '/dicomweb': 'http://localhost:5000',
            }, ],
            static: [{
                directory: '../../testdata',
                staticOptions: {
                    extensions: ['gz', 'br', 'mht'],
                    index: ['index.json.gz', 'index.mht.gz'],
                    redirect: true,
                    setHeaders,
                },
                publicPath: '/viewer-testdata',
            }, ],
            //public: 'http://localhost:' + 3000,
            //writeToDisk: true,
            historyApiFallback: {
                disableDotRule: true,
                index: PUBLIC_URL + 'index.html',
            },
            devMiddleware: {
                writeToDisk: true,
            },
        },
    });

<<<<<<< HEAD
    if (hasProxy) {
        mergedConfig.devServer.proxy = mergedConfig.devServer.proxy || {};
        mergedConfig.devServer.proxy = {
            [PROXY_TARGET]: {
                target: PROXY_DOMAIN,
                changeOrigin: true,
                pathRewrite: {
                    [`^${PROXY_PATH_REWRITE_FROM}`]: PROXY_PATH_REWRITE_TO,
                },
            },
        };
    }
=======
  if (hasProxy) {
    mergedConfig.devServer.proxy = mergedConfig.devServer.proxy || {};
    mergedConfig.devServer.proxy = [
      {
        context: [PROXY_PATH_REWRITE_FROM || '/dicomweb'],
        target: PROXY_DOMAIN,
        changeOrigin: true,
        pathRewrite: {
          [`^${PROXY_PATH_REWRITE_FROM}`]: PROXY_PATH_REWRITE_TO,
        },
      },
    ];
  }
>>>>>>> 5b75a6a5

    if (isProdBuild) {
        mergedConfig.plugins.push(
            new MiniCssExtractPlugin({
                filename: '[name].bundle.css',
                chunkFilename: '[id].css',
            })
        );
    }

    mergedConfig.watchOptions = {
        ignored: /node_modules\/@cornerstonejs/,
    };

    return mergedConfig;
};<|MERGE_RESOLUTION|>--- conflicted
+++ resolved
@@ -73,7 +73,6 @@
                 }
             },
         },
-<<<<<<< HEAD
         resolve: {
             modules: [
                 // Modules specific to this package
@@ -81,41 +80,7 @@
                 // Hoisted Yarn Workspace Modules
                 path.resolve(__dirname, '../../../node_modules'),
                 SRC_DIR,
-                path.resolve(__dirname, '/Users/zpick/Desktop/Viewers/modes/longitudinal/node_modules'),
-
             ],
-=======
-      }),
-      // Generate a service worker for fast local loads
-      ...(IS_COVERAGE
-        ? []
-        : [
-            new InjectManifest({
-              swDest: 'sw.js',
-              swSrc: path.join(SRC_DIR, 'service-worker.js'),
-              // Need to exclude the theme as it is updated independently
-              exclude: [/theme/],
-              // Cache large files for the manifests to avoid warning messages
-              maximumFileSizeToCacheInBytes: 1024 * 1024 * 50,
-            }),
-          ]),
-    ],
-    // https://webpack.js.org/configuration/dev-server/
-    devServer: {
-      // gzip compression of everything served
-      // Causes Cypress: `wait-on` issue in CI
-      // compress: true,
-      // http2: true,
-      // https: true,
-      open,
-      port: OHIF_PORT,
-      client: {
-        overlay: { errors: true, warnings: false },
-      },
-      proxy: [
-        {
-          '/dicomweb': 'http://localhost:5000',
->>>>>>> 5b75a6a5
         },
         plugins: [
             // For debugging re-renders
@@ -163,16 +128,18 @@
                 },
             }),
             // Generate a service worker for fast local loads
-            ...(IS_COVERAGE ? [] : [
-                new InjectManifest({
-                    swDest: 'sw.js',
-                    swSrc: path.join(SRC_DIR, 'service-worker.js'),
-                    // Need to exclude the theme as it is updated independently
-                    exclude: [/theme/],
-                    // Cache large files for the manifests to avoid warning messages
-                    maximumFileSizeToCacheInBytes: 1024 * 1024 * 50,
-                }),
-            ]),
+            ...(IS_COVERAGE ?
+                [] :
+                [
+                    new InjectManifest({
+                        swDest: 'sw.js',
+                        swSrc: path.join(SRC_DIR, 'service-worker.js'),
+                        // Need to exclude the theme as it is updated independently
+                        exclude: [/theme/],
+                        // Cache large files for the manifests to avoid warning messages
+                        maximumFileSizeToCacheInBytes: 1024 * 1024 * 50,
+                    }),
+                ]),
         ],
         // https://webpack.js.org/configuration/dev-server/
         devServer: {
@@ -181,7 +148,7 @@
             // compress: true,
             // http2: true,
             // https: true,
-            open: true,
+            open,
             port: OHIF_PORT,
             client: {
                 overlay: { errors: true, warnings: false },
@@ -211,34 +178,17 @@
         },
     });
 
-<<<<<<< HEAD
     if (hasProxy) {
         mergedConfig.devServer.proxy = mergedConfig.devServer.proxy || {};
-        mergedConfig.devServer.proxy = {
-            [PROXY_TARGET]: {
-                target: PROXY_DOMAIN,
-                changeOrigin: true,
-                pathRewrite: {
-                    [`^${PROXY_PATH_REWRITE_FROM}`]: PROXY_PATH_REWRITE_TO,
-                },
-            },
-        };
-    }
-=======
-  if (hasProxy) {
-    mergedConfig.devServer.proxy = mergedConfig.devServer.proxy || {};
-    mergedConfig.devServer.proxy = [
-      {
-        context: [PROXY_PATH_REWRITE_FROM || '/dicomweb'],
-        target: PROXY_DOMAIN,
-        changeOrigin: true,
-        pathRewrite: {
-          [`^${PROXY_PATH_REWRITE_FROM}`]: PROXY_PATH_REWRITE_TO,
-        },
-      },
-    ];
-  }
->>>>>>> 5b75a6a5
+        mergedConfig.devServer.proxy = [{
+            context: [PROXY_PATH_REWRITE_FROM || '/dicomweb'],
+            target: PROXY_DOMAIN,
+            changeOrigin: true,
+            pathRewrite: {
+                [`^${PROXY_PATH_REWRITE_FROM}`]: PROXY_PATH_REWRITE_TO,
+            },
+        }, ];
+    }
 
     if (isProdBuild) {
         mergedConfig.plugins.push(
