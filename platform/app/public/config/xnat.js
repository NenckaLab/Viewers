--- conflicted
+++ resolved
@@ -7,10 +7,6 @@
         const { protocol, hostname, port } = window.location;
         const portPart = port && port !== '80' && port !== '443' ? `:${port}` : '';
         const detectedUrl = `${protocol}//${hostname}${portPart}`;
-<<<<<<< HEAD
-=======
-        console.log('XNAT Plugin: Detected server URL:', detectedUrl);
->>>>>>> b4000b36
         return detectedUrl;
     }
 
@@ -33,12 +29,8 @@
     extensions: [
         '@ohif/extension-default',
         '@ohif/extension-cornerstone',
-<<<<<<< HEAD
         '@ohif/extension-xnat',
         '@ohif/extension-measurement-tracking'
-=======
-        '@ohif/extension-xnat'
->>>>>>> b4000b36
     ],
     modes: ['@ohif/mode-xnat'],
     customizationService: {
@@ -202,11 +194,6 @@
             // Try to continue instead of crashing
             return true;
         }
-
-<<<<<<< HEAD
-=======
-        console.log('Full error object:', JSON.stringify(error, null, 2));
->>>>>>> b4000b36
         console.trace('Error stack trace:');
     },
     // whiteLabeling: {
@@ -326,10 +313,6 @@
     },
     // Add a global fix for missing authorization functions and other required modules
     beforeInit: () => {
-<<<<<<< HEAD
-=======
-        console.log('Applying OHIF compatibility patches for XNAT...');
->>>>>>> b4000b36
 
         // Create global DICOMWeb namespace if it doesn't exist
         window.DICOMWeb = window.DICOMWeb || {};
@@ -356,20 +339,12 @@
                 // Access event details safely
                 const customEvent = event && typeof event === 'object' ? event : {};
                 const detail = customEvent.detail || {};
-<<<<<<< HEAD
-=======
-                console.log('Cornerstone image load progress:', detail);
->>>>>>> b4000b36
             });
 
             document.addEventListener('cornerstoneimageloaded', function(event) {
                 // Access event details safely
                 const customEvent = event && typeof event === 'object' ? event : {};
                 const detail = customEvent.detail || {};
-<<<<<<< HEAD
-=======
-                console.log('Cornerstone image loaded:', detail);
->>>>>>> b4000b36
             });
 
             document.addEventListener('cornerstoneimageloadfailed', function(event) {
@@ -381,10 +356,6 @@
 
             // Add event listener for cornerstone initialized
             document.addEventListener('cornerstoneinitialized', function() {
-<<<<<<< HEAD
-=======
-                console.log('Cornerstone initialized - configuring wadouri loaders');
->>>>>>> b4000b36
 
                 // Event for other components to know cornerstone is ready
                 try {
@@ -392,10 +363,6 @@
                         detail: { timestamp: new Date().toISOString() }
                     });
                     document.dispatchEvent(initEvent);
-<<<<<<< HEAD
-=======
-                    console.log('Dispatched ohif-cornerstone-ready event');
->>>>>>> b4000b36
                 } catch (e) {
                     console.warn('Failed to dispatch cornerstone ready event:', e);
                 }
@@ -422,11 +389,6 @@
                                 xhr.setRequestHeader('Accept', 'application/octet-stream,*/*');
                             }
                         });
-
-<<<<<<< HEAD
-=======
-                        console.log('Configured Cornerstone WadoImageLoader');
->>>>>>> b4000b36
                     } catch (error) {
                         console.error('Error configuring WadoImageLoader:', error);
                     }
@@ -485,11 +447,6 @@
             }
             return originalFetch.apply(this, args);
         };
-
-<<<<<<< HEAD
-=======
-        console.log('XNAT compatibility patches applied successfully');
->>>>>>> b4000b36
     }
 };
 
@@ -506,31 +463,16 @@
     // Define the config property with aggressive protection
     Object.defineProperty(window, 'config', {
         get: function() {
-<<<<<<< HEAD
-=======
-            console.log('🎯 Config accessed - returning protected XNAT config');
->>>>>>> b4000b36
             return protectedConfig;
         },
         set: function(newConfig) {
             console.warn('⚠️ Attempt to override XNAT config blocked!');
-<<<<<<< HEAD
-=======
-            console.log('Attempted config:', newConfig);
->>>>>>> b4000b36
             // Always return our protected config, never allow overrides
             return;
         },
         enumerable: true,
         configurable: false
     });
-
-<<<<<<< HEAD
-=======
-    console.log('🛡️ XNAT Config Protection: MAXIMUM SECURITY ENABLED');
-    console.log('🎯 Protected Extensions:', protectedConfig.extensions);
-    console.log('🎯 Protected Modes:', protectedConfig.modes);
->>>>>>> b4000b36
 })();
 
 // Add immediate patches outside the beforeInit function to ensure they're applied
@@ -545,7 +487,6 @@
             'X-XNAT-CSRF': (document.cookie.split('XSRF-TOKEN=')[1] && document.cookie.split('XSRF-TOKEN=')[1].split(';')[0]) || '',
             'withCredentials': true
         };
-<<<<<<< HEAD
     };
     window.getAuthorizationHeader = window.DICOMWeb.getAuthorizationHeader;
 
@@ -561,23 +502,4 @@
         thumbnailRendering: 'wadouri',
         getAuthorizationHeader: () => undefined
     };
-=======
-    };
-    window.getAuthorizationHeader = window.DICOMWeb.getAuthorizationHeader;
-
-    // Create global dicomWebConfig
-    window.dicomWebConfig = {
-        qidoRoot: SERVER_URL,
-        wadoRoot: SERVER_URL,
-        wadoUriRoot: SERVER_URL,
-        enableStudyLazyLoad: false,
-        supportsFuzzyMatching: false,
-        supportsWildcard: true,
-        imageRendering: 'wadouri',
-        thumbnailRendering: 'wadouri',
-        getAuthorizationHeader: () => undefined
-    };
-
-    console.log('Applied immediate XNAT compatibility patches');
->>>>>>> b4000b36
 })();