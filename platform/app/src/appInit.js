import {
  CommandsManager,
  ExtensionManager,
  ServicesManager,
  ServiceProvidersManager,
  HotkeysManager,
  UINotificationService,
  UIModalService,
  UIDialogService,
  UIViewportDialogService,
  MeasurementService,
  DisplaySetService,
  ToolbarService,
  ViewportGridService,
  HangingProtocolService,
  CineService,
  UserAuthenticationService,
  errorHandler,
  CustomizationService,
  PanelService,
  WorkflowStepsService,
<<<<<<< HEAD
=======
  StudyPrefetcherService,
  MultiMonitorService,
>>>>>>> 7b409639
  // utils,
} from '@ohif/core';

import loadModules, { loadModule as peerImport } from './pluginImports';

/**
 * @param {object|func} appConfigOrFunc - application configuration, or a function that returns application configuration
 * @param {object[]} defaultExtensions - array of extension objects
 */
async function appInit(appConfigOrFunc, defaultExtensions, defaultModes) {
  const commandsManagerConfig = {
    getAppState: () => {},
  };

  const commandsManager = new CommandsManager(commandsManagerConfig);
  const servicesManager = new ServicesManager(commandsManager);
  const serviceProvidersManager = new ServiceProvidersManager();
  const hotkeysManager = new HotkeysManager(commandsManager, servicesManager);

  const appConfig = {
    ...(typeof appConfigOrFunc === 'function'
      ? await appConfigOrFunc({ servicesManager, peerImport })
      : appConfigOrFunc),
  };
  // Default the peer import function
  appConfig.peerImport ||= peerImport;
  appConfig.measurementTrackingMode ||= 'standard';

  const extensionManager = new ExtensionManager({
    commandsManager,
    servicesManager,
    serviceProvidersManager,
    hotkeysManager,
    appConfig,
  });

<<<<<<< HEAD
  // extensionManager cannot be passed in the ServicesManager constructor due to a cyclical dependency
  servicesManager.init({ extensionManager });
=======
  servicesManager.setExtensionManager(extensionManager);
>>>>>>> 7b409639

  servicesManager.registerServices([
    [MultiMonitorService.REGISTRATION, appConfig.multimonitor],
    UINotificationService.REGISTRATION,
    UIModalService.REGISTRATION,
    UIDialogService.REGISTRATION,
    UIViewportDialogService.REGISTRATION,
    MeasurementService.REGISTRATION,
    DisplaySetService.REGISTRATION,
    [CustomizationService.REGISTRATION, appConfig.customizationService],
    ToolbarService.REGISTRATION,
    ViewportGridService.REGISTRATION,
    HangingProtocolService.REGISTRATION,
    CineService.REGISTRATION,
    UserAuthenticationService.REGISTRATION,
    PanelService.REGISTRATION,
    WorkflowStepsService.REGISTRATION,
<<<<<<< HEAD
    StateSyncService.REGISTRATION,
=======
    [StudyPrefetcherService.REGISTRATION, appConfig.studyPrefetcher],
>>>>>>> 7b409639
  ]);

  errorHandler.getHTTPErrorHandler = () => {
    if (typeof appConfig.httpErrorHandler === 'function') {
      return appConfig.httpErrorHandler;
    }
  };

  /**
   * Example: [ext1, ext2, ext3]
   * Example2: [[ext1, config], ext2, [ext3, config]]
   */
  const loadedExtensions = await loadModules([...defaultExtensions, ...appConfig.extensions]);
  await extensionManager.registerExtensions(loadedExtensions, appConfig.dataSources);

  // TODO: We no longer use `utils.addServer`
  // TODO: We no longer init webWorkers at app level
  // TODO: We no longer init the user Manager

  if (!appConfig.modes) {
    throw new Error('No modes are defined! Check your app-config.js');
  }

  const loadedModes = await loadModules([...(appConfig.modes || []), ...defaultModes]);

  // This is the name for the loaded instance object
  appConfig.loadedModes = [];
  const modesById = new Set();
  for (let i = 0; i < loadedModes.length; i++) {
    let mode = loadedModes[i];
    if (!mode) {
      continue;
    }
    const { id } = mode;

    if (mode.modeFactory) {
      // If the appConfig contains configuration for this mode, use it.
      const modeConfiguration =
        appConfig.modesConfiguration && appConfig.modesConfiguration[id]
          ? appConfig.modesConfiguration[id]
          : {};

      mode = await mode.modeFactory({ modeConfiguration, loadModules });
    }

    if (modesById.has(id)) {
      continue;
    }
    // Prevent duplication
    modesById.add(id);
    if (!mode || typeof mode !== 'object') {
      continue;
    }
    appConfig.loadedModes.push(mode);
  }
  // Hack alert - don't touch the original modes definition,
  // but there are still dependencies on having the appConfig modes defined
  appConfig.modes = appConfig.loadedModes;

  return {
    appConfig,
    commandsManager,
    extensionManager,
    servicesManager,
    serviceProvidersManager,
    hotkeysManager,
  };
}

export default appInit;<|MERGE_RESOLUTION|>--- conflicted
+++ resolved
@@ -19,11 +19,8 @@
   CustomizationService,
   PanelService,
   WorkflowStepsService,
-<<<<<<< HEAD
-=======
   StudyPrefetcherService,
   MultiMonitorService,
->>>>>>> 7b409639
   // utils,
 } from '@ohif/core';
 
@@ -60,12 +57,7 @@
     appConfig,
   });
 
-<<<<<<< HEAD
-  // extensionManager cannot be passed in the ServicesManager constructor due to a cyclical dependency
-  servicesManager.init({ extensionManager });
-=======
   servicesManager.setExtensionManager(extensionManager);
->>>>>>> 7b409639
 
   servicesManager.registerServices([
     [MultiMonitorService.REGISTRATION, appConfig.multimonitor],
@@ -83,11 +75,7 @@
     UserAuthenticationService.REGISTRATION,
     PanelService.REGISTRATION,
     WorkflowStepsService.REGISTRATION,
-<<<<<<< HEAD
-    StateSyncService.REGISTRATION,
-=======
     [StudyPrefetcherService.REGISTRATION, appConfig.studyPrefetcher],
->>>>>>> 7b409639
   ]);
 
   errorHandler.getHTTPErrorHandler = () => {
