import React, { useEffect, useState, useRef } from 'react';
import { useParams, useLocation, useNavigate } from 'react-router';
import PropTypes from 'prop-types';
import { utils } from '@ohif/core';
import { DragAndDropProvider, ImageViewerProvider } from '@ohif/ui';
import { useSearchParams } from '@hooks';
import { useAppConfig } from '@state';
import ViewportGrid from '@components/ViewportGrid';
import Compose from './Compose';
import { history } from '../../utils/history';
import loadModules from '../../pluginImports';
import { defaultRouteInit } from './defaultRouteInit';
import { updateAuthServiceAndCleanUrl } from './updateAuthServiceAndCleanUrl';

const { getSplitParam } = utils;

<<<<<<< HEAD
/**
 * Initialize the route.
 *
 * @param props.servicesManager to read services from
 * @param props.studyInstanceUIDs for a list of studies to read
 * @param props.dataSource to read the data from
 * @param props.filters filters from query params to read the data from
 * @returns array of subscriptions to cancel
 */
async function defaultRouteInit(
  { servicesManager, studyInstanceUIDs, dataSource, filters },
  hangingProtocolId
) {
  const { displaySetService, hangingProtocolService, uiNotificationService } =
    servicesManager.services;

  const unsubscriptions = [];
  const issuedWarningSeries = [];
  const { unsubscribe: instanceAddedUnsubscribe } = DicomMetadataStore.subscribe(
    DicomMetadataStore.EVENTS.INSTANCES_ADDED,
    function ({ StudyInstanceUID, SeriesInstanceUID, madeInClient = false }) {
      const seriesMetadata = DicomMetadataStore.getSeries(StudyInstanceUID, SeriesInstanceUID);

      // checks if the series filter was used, if it exists
      const seriesInstanceUIDs = filters?.seriesInstanceUID;
      if (
        seriesInstanceUIDs?.length &&
        !isSeriesFilterUsed(seriesMetadata.instances, filters) &&
        !issuedWarningSeries.includes(seriesInstanceUIDs[0])
      ) {
        // stores the series instance filter so it shows only once the warning
        issuedWarningSeries.push(seriesInstanceUIDs[0]);
        uiNotificationService.show({
          title: 'Series filter',
          message: `Each of the series in filter: ${seriesInstanceUIDs} are not part of the current study. The entire study is being displayed`,
          type: 'error',
          duration: 7000,
        });
      }
      displaySetService.makeDisplaySets(seriesMetadata.instances, madeInClient);
    }
  );

  unsubscriptions.push(instanceAddedUnsubscribe);

  const allRetrieves = studyInstanceUIDs.map(StudyInstanceUID =>
    dataSource.retrieve.series.metadata({
      StudyInstanceUID,
      filters,
    })
  );

  // log the error if this fails, otherwise it's so difficult to tell what went wrong...
  allRetrieves.forEach(retrieve => {
    retrieve.catch(error => {
      console.error(error);
    });
  });

  // The hanging protocol matching service is fairly expensive to run multiple
  // times, and doesn't allow partial matches to be made (it will simply fail
  // to display anything if a required match fails), so we wait here until all metadata
  // is retrieved (which will synchronously trigger the display set creation)
  // until we run the hanging protocol matching service.

  await Promise.allSettled(allRetrieves);

  const displaySets = displaySetService.getActiveDisplaySets();

  if (!displaySets || !displaySets.length) {
    return;
  }

  // Gets the studies list to use
  const studies = getStudies(studyInstanceUIDs, displaySets);
  const activeStudy = studies[0];

  // run the hanging protocol matching on the displaySets with the predefined
  // hanging protocol in the mode configuration
  hangingProtocolService.run({ studies, activeStudy, displaySets }, hangingProtocolId);

  return unsubscriptions;
}

=======
>>>>>>> 7b409639
export default function ModeRoute({
  mode,
  dataSourceName,
  extensionManager,
  servicesManager,
  commandsManager,
  hotkeysManager,
}: withAppTypes) {
  const [appConfig] = useAppConfig();

  // Parse route params/querystring
  const location = useLocation();

  // The react router DOM placeholder map (see https://reactrouter.com/en/main/hooks/use-params).
  const params = useParams();
  // The URL's query search parameters where the keys casing is maintained
  const query = useSearchParams();

  mode?.onModeInit?.({
    servicesManager,
    extensionManager,
    commandsManager,
    appConfig,
    query,
  });

  // The URL's query search parameters where the keys are all lower case.
  const lowerCaseSearchParams = useSearchParams({ lowerCaseKeys: true });

  const [studyInstanceUIDs, setStudyInstanceUIDs] = useState(null);

  const [refresh, setRefresh] = useState(false);
  const [ExtensionDependenciesLoaded, setExtensionDependenciesLoaded] = useState(false);

  const layoutTemplateData = useRef(false);
  const locationRef = useRef(null);
  const isMounted = useRef(false);

  // Expose the react router dom navigation.
  history.navigate = useNavigate();

  if (location !== locationRef.current) {
    layoutTemplateData.current = null;
    locationRef.current = location;
  }

  const {
    displaySetService,
    panelService,
    hangingProtocolService,
    userAuthenticationService,
    customizationService,
  } = servicesManager.services;

  const { extensions, sopClassHandlers, hangingProtocol } = mode;

  const runTimeHangingProtocolId = lowerCaseSearchParams.get('hangingprotocolid');
  const runTimeStageId = lowerCaseSearchParams.get('stageid');
  const token = lowerCaseSearchParams.get('token');

  if (token) {
    updateAuthServiceAndCleanUrl(token, location, userAuthenticationService);
  }

  // An undefined dataSourceName implies that the active data source that is already set in the ExtensionManager should be used.
  if (dataSourceName !== undefined) {
    extensionManager.setActiveDataSource(dataSourceName);
  }

  const dataSource = extensionManager.getActiveDataSource()[0];

  // Only handling one route per mode for now
  const route = mode.routes[0];

  useEffect(() => {
    const loadExtensions = async () => {
      const loadedExtensions = await loadModules(Object.keys(extensions));
      for (const extension of loadedExtensions) {
        const { id: extensionId } = extension;
        if (extensionManager.registeredExtensionIds.indexOf(extensionId) === -1) {
          await extensionManager.registerExtension(extension);
        }
      }

      if (isMounted.current) {
        setExtensionDependenciesLoaded(true);
      }
    };

    loadExtensions();
  }, []);

  useEffect(() => {
    // Preventing state update for unmounted component
    isMounted.current = true;
    return () => {
      isMounted.current = false;
    };
  }, []);

  useEffect(() => {
    if (!ExtensionDependenciesLoaded) {
      return;
    }

    // Todo: this should not be here, data source should not care about params
    const initializeDataSource = async (params, query) => {
      await dataSource.initialize({
        params,
        query,
      });
      setStudyInstanceUIDs(dataSource.getStudyInstanceUIDs({ params, query }));
    };

    initializeDataSource(params, query);
    return () => {
      layoutTemplateData.current = null;
    };
  }, [location, ExtensionDependenciesLoaded]);

  useEffect(() => {
    if (!ExtensionDependenciesLoaded || !studyInstanceUIDs?.length) {
      return;
    }

    const retrieveLayoutData = async () => {
      const layoutData = await route.layoutTemplate({
        location,
        servicesManager,
        studyInstanceUIDs,
      });

      if (isMounted.current) {
        const { leftPanels = [], rightPanels = [], ...layoutProps } = layoutData.props;

        panelService.reset();
        panelService.addPanels(panelService.PanelPosition.Left, leftPanels);
        panelService.addPanels(panelService.PanelPosition.Right, rightPanels);

        // layoutProps contains all props but leftPanels and rightPanels
        layoutData.props = layoutProps;

        layoutTemplateData.current = layoutData;
        setRefresh(!refresh);
      }
    };
    if (Array.isArray(studyInstanceUIDs) && studyInstanceUIDs[0]) {
      retrieveLayoutData();
    }
    return () => {
      layoutTemplateData.current = null;
    };
  }, [studyInstanceUIDs, ExtensionDependenciesLoaded]);

  useEffect(() => {
    if (!layoutTemplateData.current || !ExtensionDependenciesLoaded || !studyInstanceUIDs?.length) {
      return;
    }

    const setupRouteInit = async () => {
      // TODO: For some reason this is running before the Providers
      // are calling setServiceImplementation
      // TODO -> iterate through services.

      // Extension

      // Add SOPClassHandlers to a new SOPClassManager.
      displaySetService.init(extensionManager, sopClassHandlers);

      extensionManager.onModeEnter({
        servicesManager,
        extensionManager,
        commandsManager,
        appConfig,
      });

      // use the URL hangingProtocolId if it exists, otherwise use the one
      // defined in the mode configuration
      const hangingProtocolIdToUse = hangingProtocolService.getProtocolById(
        runTimeHangingProtocolId
      )
        ? runTimeHangingProtocolId
        : hangingProtocol;

      // Determine the index of the stageId if the hangingProtocolIdToUse is defined
      const stageIndex = Array.isArray(hangingProtocolIdToUse)
        ? -1
        : hangingProtocolService.getStageIndex(hangingProtocolIdToUse, {
            stageId: runTimeStageId || undefined,
          });
      // Ensure that the stage index is never negative
      // If stageIndex is negative (e.g., if stage wasn't found), use 0 as the default
      const stageIndexToUse = Math.max(0, stageIndex);

      // Sets the active hanging protocols - if hangingProtocol is undefined,
      // resets to default.  Done before the onModeEnter to allow the onModeEnter
      // to perform custom hanging protocol actions
      hangingProtocolService.setActiveProtocolIds(hangingProtocolIdToUse);

      mode?.onModeEnter({
        servicesManager,
        extensionManager,
        commandsManager,
        appConfig,
      });

      // Move hotkeys setup here, after onModeEnter
      const hotkeys = customizationService.getCustomization('ohif.hotkeyBindings');
      hotkeysManager.setDefaultHotKeys(hotkeys);

      /**
       * The next line should get all the query parameters provided by the URL
       * - except the StudyInstanceUIDs - and create an object called filters
       * used to filtering the study as the user wants otherwise it will return
       * a empty object.
       *
       * Example:
       * const filters = {
       *   seriesInstanceUID: 1.2.276.0.7230010.3.1.3.1791068887.5412.1620253993.114611
       * }
       */
      const filters =
        Array.from(query.keys()).reduce((acc: Record<string, string>, val: string) => {
          const lowerVal = val.toLowerCase();
          // Not sure why the case matters here - it doesn't in the URL
          if (lowerVal === 'seriesinstanceuids' || lowerVal === 'seriesinstanceuid') {
            const seriesUIDs = getSplitParam(lowerVal, query);
            return {
              ...acc,
              seriesInstanceUID: seriesUIDs,
            };
          }
          return { ...acc, [val]: getSplitParam(lowerVal, query) };
        }, {}) ?? {};

      let unsubs;

      if (route.init) {
        unsubs = await route.init(
          {
            servicesManager,
            extensionManager,
            hotkeysManager,
            studyInstanceUIDs,
            dataSource,
            filters,
          },
          hangingProtocolIdToUse,
          stageIndexToUse
        );
      }

      return defaultRouteInit(
        {
          servicesManager,
          studyInstanceUIDs,
          dataSource,
          filters,
          appConfig,
        },
        hangingProtocolIdToUse,
        stageIndexToUse
      );
    };

    let unsubscriptions;
    setupRouteInit().then(unsubs => {
      unsubscriptions = unsubs;

      mode?.onSetupRouteComplete?.({
        servicesManager,
        extensionManager,
        commandsManager,
      });
    });

    return () => {
      // The mode.onModeExit must be done first to allow it to store
      // information, and must be in a try/catch to ensure subscriptions
      // are unsubscribed.
      try {
        mode?.onModeExit?.({
          servicesManager,
          extensionManager,
          appConfig,
        });
      } catch (e) {
        console.warn('mode exit failure', e);
      }
      // Clean up hotkeys
      hotkeysManager.destroy();

      // The unsubscriptions must occur before the extension onModeExit
      // in order to prevent exceptions during cleanup caused by spurious events
      if (unsubscriptions) {
        unsubscriptions.forEach(unsub => {
          unsub();
        });
      }
      // The extension manager must be called after the mode, this is
      // expected to cleanup the state to a standard setup.
      extensionManager.onModeExit();
    };
  }, [
    mode,
    dataSourceName,
    location,
    ExtensionDependenciesLoaded,
    route,
    servicesManager,
    extensionManager,
    hotkeysManager,
    studyInstanceUIDs,
    refresh,
  ]);

  if (!studyInstanceUIDs || !layoutTemplateData.current || !ExtensionDependenciesLoaded) {
    return null;
  }

  const ViewportGridWithDataSource = props => {
    return ViewportGrid({ ...props, dataSource });
  };

  const CombinedExtensionsContextProvider = createCombinedContextProvider(
    extensionManager,
    servicesManager,
    commandsManager
  );

  const getLayoutComponent = props => {
    const layoutTemplateModuleEntry = extensionManager.getModuleEntry(
      layoutTemplateData.current.id
    );
    const LayoutComponent = layoutTemplateModuleEntry.component;

    return <LayoutComponent {...props} />;
  };

  const LayoutComponent = getLayoutComponent({
    ...layoutTemplateData.current.props,
    ViewportGridComp: ViewportGridWithDataSource,
  });

  return (
    <ImageViewerProvider StudyInstanceUIDs={studyInstanceUIDs}>
      {CombinedExtensionsContextProvider ? (
        <CombinedExtensionsContextProvider>
          <DragAndDropProvider>{LayoutComponent}</DragAndDropProvider>
        </CombinedExtensionsContextProvider>
      ) : (
        <DragAndDropProvider>{LayoutComponent}</DragAndDropProvider>
      )}
    </ImageViewerProvider>
  );
}

/**
 * Creates a combined context provider using the context modules from the extension manager.
 * @param {object} extensionManager - The extension manager instance.
 * @param {object} servicesManager - The services manager instance.
 * @param {object} commandsManager - The commands manager instance.
 * @returns {React.Component} - A React component that provides combined contexts to its children.
 */
function createCombinedContextProvider(extensionManager, servicesManager, commandsManager) {
  const extensionsContextModules = extensionManager.getModulesByType(
    extensionManager.constructor.MODULE_TYPES.CONTEXT
  );

  if (!extensionsContextModules?.length) {
    return;
  }

  const contextModuleProviders = extensionsContextModules.flatMap(({ module }) => {
    return module.map(aContextModule => {
      return aContextModule.provider;
    });
  });

  return ({ children }) => {
    return Compose({ components: contextModuleProviders, children });
  };
}

ModeRoute.propTypes = {
  mode: PropTypes.object.isRequired,
  dataSourceName: PropTypes.string,
  extensionManager: PropTypes.object,
  servicesManager: PropTypes.object,
  hotkeysManager: PropTypes.object,
  commandsManager: PropTypes.object,
};<|MERGE_RESOLUTION|>--- conflicted
+++ resolved
@@ -14,93 +14,6 @@
 
 const { getSplitParam } = utils;
 
-<<<<<<< HEAD
-/**
- * Initialize the route.
- *
- * @param props.servicesManager to read services from
- * @param props.studyInstanceUIDs for a list of studies to read
- * @param props.dataSource to read the data from
- * @param props.filters filters from query params to read the data from
- * @returns array of subscriptions to cancel
- */
-async function defaultRouteInit(
-  { servicesManager, studyInstanceUIDs, dataSource, filters },
-  hangingProtocolId
-) {
-  const { displaySetService, hangingProtocolService, uiNotificationService } =
-    servicesManager.services;
-
-  const unsubscriptions = [];
-  const issuedWarningSeries = [];
-  const { unsubscribe: instanceAddedUnsubscribe } = DicomMetadataStore.subscribe(
-    DicomMetadataStore.EVENTS.INSTANCES_ADDED,
-    function ({ StudyInstanceUID, SeriesInstanceUID, madeInClient = false }) {
-      const seriesMetadata = DicomMetadataStore.getSeries(StudyInstanceUID, SeriesInstanceUID);
-
-      // checks if the series filter was used, if it exists
-      const seriesInstanceUIDs = filters?.seriesInstanceUID;
-      if (
-        seriesInstanceUIDs?.length &&
-        !isSeriesFilterUsed(seriesMetadata.instances, filters) &&
-        !issuedWarningSeries.includes(seriesInstanceUIDs[0])
-      ) {
-        // stores the series instance filter so it shows only once the warning
-        issuedWarningSeries.push(seriesInstanceUIDs[0]);
-        uiNotificationService.show({
-          title: 'Series filter',
-          message: `Each of the series in filter: ${seriesInstanceUIDs} are not part of the current study. The entire study is being displayed`,
-          type: 'error',
-          duration: 7000,
-        });
-      }
-      displaySetService.makeDisplaySets(seriesMetadata.instances, madeInClient);
-    }
-  );
-
-  unsubscriptions.push(instanceAddedUnsubscribe);
-
-  const allRetrieves = studyInstanceUIDs.map(StudyInstanceUID =>
-    dataSource.retrieve.series.metadata({
-      StudyInstanceUID,
-      filters,
-    })
-  );
-
-  // log the error if this fails, otherwise it's so difficult to tell what went wrong...
-  allRetrieves.forEach(retrieve => {
-    retrieve.catch(error => {
-      console.error(error);
-    });
-  });
-
-  // The hanging protocol matching service is fairly expensive to run multiple
-  // times, and doesn't allow partial matches to be made (it will simply fail
-  // to display anything if a required match fails), so we wait here until all metadata
-  // is retrieved (which will synchronously trigger the display set creation)
-  // until we run the hanging protocol matching service.
-
-  await Promise.allSettled(allRetrieves);
-
-  const displaySets = displaySetService.getActiveDisplaySets();
-
-  if (!displaySets || !displaySets.length) {
-    return;
-  }
-
-  // Gets the studies list to use
-  const studies = getStudies(studyInstanceUIDs, displaySets);
-  const activeStudy = studies[0];
-
-  // run the hanging protocol matching on the displaySets with the predefined
-  // hanging protocol in the mode configuration
-  hangingProtocolService.run({ studies, activeStudy, displaySets }, hangingProtocolId);
-
-  return unsubscriptions;
-}
-
-=======
->>>>>>> 7b409639
 export default function ModeRoute({
   mode,
   dataSourceName,
