import React from 'react';
import ModeRoute from '@routes/Mode';

/*
  Routes uniquely define an entry point to:
  - A mode
  - Linked to a data source
  - With a specified data set.

  The full route template is:

  /:modeId/:modeRoute/:sourceType/?queryParameters=example

  Where:
  :modeId - Is the mode selected.
  :modeRoute - Is the route within the mode to select.
  :sourceType - Is the data source identifier, which specifies which DataSource to use.
  ?queryParameters - Are query parameters as defined by data source.

  A default source can be specified at the app level configuration, and then that source is used if :sourceType is omitted:

  /:modeId/:modeRoute/?queryParameters=example
 */
export default function buildModeRoutes({
  modes,
  dataSources,
  extensionManager,
  servicesManager,
  commandsManager,
  hotkeysManager,
}: withAppTypes) {
  const routes = [];
  const dataSourceNames = [];

  dataSources.forEach(dataSource => {
    const { sourceName } = dataSource;
    if (!dataSourceNames.includes(sourceName)) {
      dataSourceNames.push(sourceName);
    }
  });
  modes.forEach(mode => {
    // todo: for each route. add route to path.
    dataSourceNames.forEach(dataSourceName => {
<<<<<<< HEAD
      const path = `${mode.routeName}/${dataSourceName}`;

=======
      const path = `${publicUrl}${mode.routeName}/${dataSourceName}`;
>>>>>>> 0087f15d
      // TODO move up.
      const children = () => (
        <ModeRoute
          mode={mode}
          dataSourceName={dataSourceName}
          extensionManager={extensionManager}
          servicesManager={servicesManager}
          commandsManager={commandsManager}
          hotkeysManager={hotkeysManager}
        />
      );
      routes.push({
        path,
        children,
        private: true,
      });
    });

    // Add active DataSource route.
    // This is the DataSource route for the active data source defined in ExtensionManager.getActiveDataSource
    const path = `${mode.routeName}`;

    // TODO move up.
    const children = () => (
      <ModeRoute
        mode={mode}
        extensionManager={extensionManager}
        servicesManager={servicesManager}
        commandsManager={commandsManager}
        hotkeysManager={hotkeysManager}
      />
    );

    routes.push({
      path,
      children,
      private: true,
    });
  });

  return routes;
}<|MERGE_RESOLUTION|>--- conflicted
+++ resolved
@@ -1,5 +1,6 @@
 import React from 'react';
 import ModeRoute from '@routes/Mode';
+import publicUrl from '../utils/publicUrl';
 
 /*
   Routes uniquely define an entry point to:
@@ -41,12 +42,8 @@
   modes.forEach(mode => {
     // todo: for each route. add route to path.
     dataSourceNames.forEach(dataSourceName => {
-<<<<<<< HEAD
-      const path = `${mode.routeName}/${dataSourceName}`;
+      const path = `${publicUrl}${mode.routeName}/${dataSourceName}`;
 
-=======
-      const path = `${publicUrl}${mode.routeName}/${dataSourceName}`;
->>>>>>> 0087f15d
       // TODO move up.
       const children = () => (
         <ModeRoute
@@ -67,7 +64,7 @@
 
     // Add active DataSource route.
     // This is the DataSource route for the active data source defined in ExtensionManager.getActiveDataSource
-    const path = `${mode.routeName}`;
+    const path = `${publicUrl}${mode.routeName}`;
 
     // TODO move up.
     const children = () => (
