// External

import React, { useEffect, useState } from 'react';
import PropTypes from 'prop-types';
import i18n from '@ohif/i18n';
import { I18nextProvider } from 'react-i18next';
<<<<<<< HEAD
import { Router } from 'react-router-dom';
import { createBrowserHistory } from 'history';
=======
import { BrowserRouter, type BrowserRouterProps } from 'react-router-dom';
>>>>>>> 74c92fa6

import Compose from './routes/Mode/Compose';
import {
  ExtensionManager,
  CommandsManager,
  HotkeysManager,
  ServiceProvidersManager,
  SystemContextProvider,
  ViewportRefsProvider,
} from '@ohif/core';
import {
  ThemeWrapper as ThemeWrapperNext,
  NotificationProvider,
  ViewportGridProvider,
  DialogProvider,
  CineProvider,
  TooltipProvider,
  Modal as ModalNext,
  ManagedDialog,
  ModalProvider,
  ViewportDialogProvider,
  UserAuthenticationProvider,
  ErrorBoundary,
} from '@ohif/ui-next';
// Viewer Project
// TODO: Should this influence study list?
import { AppConfigProvider } from '@state';
import createRoutes from './routes';
import appInit from './appInit.js';
import OpenIdConnectRoutes from './utils/OpenIdConnectRoutes';
import { ShepherdJourneyProvider } from 'react-shepherd';
import './App.css';

let commandsManager: CommandsManager,
  extensionManager: ExtensionManager,
  servicesManager: AppTypes.ServicesManager,
  serviceProvidersManager: ServiceProvidersManager,
  hotkeysManager: HotkeysManager;

const routerFutureFlags: BrowserRouterProps['future'] = {
  v7_startTransition: true,
  v7_relativeSplatPath: true,
};

function App({
  config = {
    /**
     * Relative route from domain root that OHIF instance is installed at.
     * For example:
     *
     * Hosted at: https://ohif.org/where-i-host-the/viewer/
     * Value: `/where-i-host-the/viewer/`
     * */
    routerBasename: '/',
    /**
     *
     */
    showLoadingIndicator: true,
    showStudyList: true,
    oidc: [],
    extensions: [],
  },
  defaultExtensions = [],
  defaultModes = ['@ohif/mode-xnat', '@ohif/mode-overread-xnat'],
}) {
  const [init, setInit] = useState(null);
  const history = createBrowserHistory();


  useEffect(() => {
    const run = async () => {
      try {
        const initResult = await appInit(config, defaultExtensions, defaultModes);
        setInit(initResult);
      } catch (error) {
        console.error('App initialization failed:', error);
        console.log('Error details:', {
          message: error.message,
          stack: error.stack,
          config: config
        });
      }
    };

    run();
  }, []);

  if (!init) {
    return null;
  }

  // Set above for named export
  commandsManager = init.commandsManager;
  extensionManager = init.extensionManager;
  servicesManager = init.servicesManager;
  serviceProvidersManager = init.serviceProvidersManager;
  hotkeysManager = init.hotkeysManager;

  // Set appConfig
  const appConfigState = init.appConfig;
  const { routerBasename, modes, dataSources, oidc, showStudyList } = appConfigState;

  // get the maximum 3D texture size
  const canvas = document.createElement('canvas');
  const gl = canvas.getContext('webgl2');

  if (gl) {
    const max3DTextureSize = gl.getParameter(gl.MAX_3D_TEXTURE_SIZE);
    appConfigState.max3DTextureSize = max3DTextureSize;
  }

  const {
    uiDialogService,
    uiModalService,
    uiViewportDialogService,
    viewportGridService,
    cineService,
    userAuthenticationService,
    uiNotificationService,
    customizationService,
  } = servicesManager.services;

  const providers = [
    [AppConfigProvider, { value: appConfigState }],
    [UserAuthenticationProvider, { service: userAuthenticationService }],
    [I18nextProvider, { i18n }],
    [ThemeWrapperNext],
    [SystemContextProvider, { commandsManager, extensionManager, hotkeysManager, servicesManager }],
    [ViewportRefsProvider],
    [ViewportGridProvider, { service: viewportGridService }],
    [ViewportDialogProvider, { service: uiViewportDialogService }],
    [CineProvider, { service: cineService }],
    [NotificationProvider, { service: uiNotificationService }],
    [TooltipProvider],
    [DialogProvider, { service: uiDialogService, dialog: ManagedDialog }],
    [ModalProvider, { service: uiModalService, modal: ModalNext }],
    [ShepherdJourneyProvider],
  ];

  // Loop through and register each of the service providers registered with the ServiceProvidersManager.
  const providersFromManager = Object.entries(serviceProvidersManager.providers);
  if (providersFromManager.length > 0) {
    providersFromManager.forEach(([serviceName, provider]) => {
      providers.push([provider, { service: servicesManager.services[serviceName] }]);
    });
  }

  const CombinedProviders = ({ children }) => Compose({ components: providers, children });

  let authRoutes = null;

  // Should there be a generic call to init on the extension manager?
  customizationService.init(extensionManager);

  // Use config to create routes
  const appRoutes = createRoutes({
    modes,
    dataSources,
    extensionManager,
    servicesManager,
    commandsManager,
    hotkeysManager,
    routerBasename,
    showStudyList,
  });

  if (oidc) {
    authRoutes = (
      <OpenIdConnectRoutes
        oidc={oidc}
        routerBasename={routerBasename}
        userAuthenticationService={userAuthenticationService}
      />
    );
  }

  

  return (
<<<<<<< HEAD
    <ErrorBoundary
      context="App"
      fallback={error => {
        console.error("Application error:", error);
        return (
          <div style={{ padding: 20 }}>
            <h2>Application Error</h2>
            <pre>{JSON.stringify(error, null, 2)}</pre>
            <button onClick={() => window.location.reload()}>Reload App</button>
          </div>
        );
      }}
    >
      <CombinedProviders>
        <Router location={history.location} navigator={history}>
          {authRoutes}
          {appRoutes}
        </Router>
      </CombinedProviders>
    </ErrorBoundary>
=======
    <CombinedProviders>
      <BrowserRouter
        basename={routerBasename}
        future={routerFutureFlags}
      >
        {authRoutes}
        {appRoutes}
      </BrowserRouter>
    </CombinedProviders>
>>>>>>> 74c92fa6
  );
}

App.propTypes = {
  config: PropTypes.oneOfType([
    PropTypes.func,
    PropTypes.shape({
      routerBasename: PropTypes.string.isRequired,
      oidc: PropTypes.array,
      whiteLabeling: PropTypes.object,
      extensions: PropTypes.array,
    }),
  ]).isRequired,
  /* Extensions that are "bundled" or "baked-in" to the application.
   * These would be provided at build time as part of they entry point. */
  defaultExtensions: PropTypes.array,
  /* Modes that are "bundled" or "baked-in" to the application.
   * These would be provided at build time as part of they entry point. */
  defaultModes: PropTypes.array,
};

export default App;

export { commandsManager, extensionManager, servicesManager };<|MERGE_RESOLUTION|>--- conflicted
+++ resolved
@@ -4,12 +4,8 @@
 import PropTypes from 'prop-types';
 import i18n from '@ohif/i18n';
 import { I18nextProvider } from 'react-i18next';
-<<<<<<< HEAD
-import { Router } from 'react-router-dom';
+import { Router, type BrowserRouterProps } from 'react-router-dom';
 import { createBrowserHistory } from 'history';
-=======
-import { BrowserRouter, type BrowserRouterProps } from 'react-router-dom';
->>>>>>> 74c92fa6
 
 import Compose from './routes/Mode/Compose';
 import {
@@ -186,10 +182,9 @@
     );
   }
 
-  
+
 
   return (
-<<<<<<< HEAD
     <ErrorBoundary
       context="App"
       fallback={error => {
@@ -210,17 +205,6 @@
         </Router>
       </CombinedProviders>
     </ErrorBoundary>
-=======
-    <CombinedProviders>
-      <BrowserRouter
-        basename={routerBasename}
-        future={routerFutureFlags}
-      >
-        {authRoutes}
-        {appRoutes}
-      </BrowserRouter>
-    </CombinedProviders>
->>>>>>> 74c92fa6
   );
 }
 
