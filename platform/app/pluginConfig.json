{
  "extensions": [
    {
      "packageName": "@ohif/extension-default"
    },
    {
      "packageName": "@ohif/extension-cornerstone",
      "version": "3.0.0"
    },
    {
      "packageName": "@ohif/extension-measurement-tracking",
      "default": false,
      "version": "3.0.0"
    },
    {
      "packageName": "@ohif/extension-cornerstone-dicom-sr",
      "default": false,
      "version": "3.0.0"
    },
    {
      "packageName": "@ohif/extension-cornerstone-dicom-seg",
      "default": false,
      "version": "3.0.0"
    },
    {
      "packageName": "@ohif/extension-cornerstone-dicom-pmap",
      "default": false,
      "version": "3.0.0"
    },
    {
      "packageName": "@ohif/extension-cornerstone-dynamic-volume",
      "default": false,
      "version": "3.0.0"
    },
    {
      "packageName": "@ohif/extension-dicom-microscopy",
      "default": false,
      "version": "3.0.0"
    },
    {
      "packageName": "@ohif/extension-dicom-pdf",
      "default": false,
      "version": "3.0.0"
    },
    {
      "packageName": "@ohif/extension-dicom-video",
      "default": false,
      "version": "3.0.0"
    },
    {
      "packageName": "@ohif/extension-tmtv",
      "default": false,
      "version": "3.0.0"
    },
    {
      "packageName": "@ohif/extension-test",
      "default": false,
      "version": "3.0.0"
    },
    {
      "packageName": "@ohif/extension-cornerstone-dicom-rt",
      "default": false,
      "version": "3.0.0"
    },
    {
<<<<<<< HEAD
      "packageName": "@ohif/extension-xnat",
      "version": "0.0.1"
=======
      "packageName": "@ohif/extension-ultrasound-pleura-bline",
      "version": "3.0.0"
>>>>>>> 77758fde
    }
  ],
  "modes": [
    {
      "packageName": "@ohif/mode-longitudinal"
    },
    {
      "packageName": "@ohif/mode-segmentation"
    },
    {
      "packageName": "@ohif/mode-tmtv"
    },
    {
      "packageName": "@ohif/mode-microscopy"
    },
    {
      "packageName": "@ohif/mode-preclinical-4d"
    },
    {
      "packageName": "@ohif/mode-test",
      "default": false,
      "version": "3.0.0"
    },
    {
      "packageName": "@ohif/mode-basic-dev-mode",
      "default": false,
      "version": "3.0.0"
    },
    {
<<<<<<< HEAD
      "packageName": "@ohif/mode-xnat",
      "version": "0.0.1"
=======
      "packageName": "@ohif/mode-ultrasound-pleura-bline",
      "version": "3.0.0"
>>>>>>> 77758fde
    }
  ],
  "public": [
    {
      "directory": "./platform/public"
    },
    {
      "packageName": "dicom-microscopy-viewer",
      "importPath": "/dicom-microscopy-viewer/dicomMicroscopyViewer.min.js",
      "globalName": "dicomMicroscopyViewer",
      "directory": "./node_modules/dicom-microscopy-viewer/dist/dynamic-import"
    }
  ]
}<|MERGE_RESOLUTION|>--- conflicted
+++ resolved
@@ -1,122 +1,117 @@
 {
-  "extensions": [
-    {
-      "packageName": "@ohif/extension-default"
-    },
-    {
-      "packageName": "@ohif/extension-cornerstone",
-      "version": "3.0.0"
-    },
-    {
-      "packageName": "@ohif/extension-measurement-tracking",
-      "default": false,
-      "version": "3.0.0"
-    },
-    {
-      "packageName": "@ohif/extension-cornerstone-dicom-sr",
-      "default": false,
-      "version": "3.0.0"
-    },
-    {
-      "packageName": "@ohif/extension-cornerstone-dicom-seg",
-      "default": false,
-      "version": "3.0.0"
-    },
-    {
-      "packageName": "@ohif/extension-cornerstone-dicom-pmap",
-      "default": false,
-      "version": "3.0.0"
-    },
-    {
-      "packageName": "@ohif/extension-cornerstone-dynamic-volume",
-      "default": false,
-      "version": "3.0.0"
-    },
-    {
-      "packageName": "@ohif/extension-dicom-microscopy",
-      "default": false,
-      "version": "3.0.0"
-    },
-    {
-      "packageName": "@ohif/extension-dicom-pdf",
-      "default": false,
-      "version": "3.0.0"
-    },
-    {
-      "packageName": "@ohif/extension-dicom-video",
-      "default": false,
-      "version": "3.0.0"
-    },
-    {
-      "packageName": "@ohif/extension-tmtv",
-      "default": false,
-      "version": "3.0.0"
-    },
-    {
-      "packageName": "@ohif/extension-test",
-      "default": false,
-      "version": "3.0.0"
-    },
-    {
-      "packageName": "@ohif/extension-cornerstone-dicom-rt",
-      "default": false,
-      "version": "3.0.0"
-    },
-    {
-<<<<<<< HEAD
-      "packageName": "@ohif/extension-xnat",
-      "version": "0.0.1"
-=======
-      "packageName": "@ohif/extension-ultrasound-pleura-bline",
-      "version": "3.0.0"
->>>>>>> 77758fde
-    }
-  ],
-  "modes": [
-    {
-      "packageName": "@ohif/mode-longitudinal"
-    },
-    {
-      "packageName": "@ohif/mode-segmentation"
-    },
-    {
-      "packageName": "@ohif/mode-tmtv"
-    },
-    {
-      "packageName": "@ohif/mode-microscopy"
-    },
-    {
-      "packageName": "@ohif/mode-preclinical-4d"
-    },
-    {
-      "packageName": "@ohif/mode-test",
-      "default": false,
-      "version": "3.0.0"
-    },
-    {
-      "packageName": "@ohif/mode-basic-dev-mode",
-      "default": false,
-      "version": "3.0.0"
-    },
-    {
-<<<<<<< HEAD
-      "packageName": "@ohif/mode-xnat",
-      "version": "0.0.1"
-=======
-      "packageName": "@ohif/mode-ultrasound-pleura-bline",
-      "version": "3.0.0"
->>>>>>> 77758fde
-    }
-  ],
-  "public": [
-    {
-      "directory": "./platform/public"
-    },
-    {
-      "packageName": "dicom-microscopy-viewer",
-      "importPath": "/dicom-microscopy-viewer/dicomMicroscopyViewer.min.js",
-      "globalName": "dicomMicroscopyViewer",
-      "directory": "./node_modules/dicom-microscopy-viewer/dist/dynamic-import"
-    }
-  ]
+    "extensions": [{
+            "packageName": "@ohif/extension-default"
+        },
+        {
+            "packageName": "@ohif/extension-cornerstone",
+            "version": "3.0.0"
+        },
+        {
+            "packageName": "@ohif/extension-measurement-tracking",
+            "default": false,
+            "version": "3.0.0"
+        },
+        {
+            "packageName": "@ohif/extension-cornerstone-dicom-sr",
+            "default": false,
+            "version": "3.0.0"
+        },
+        {
+            "packageName": "@ohif/extension-cornerstone-dicom-seg",
+            "default": false,
+            "version": "3.0.0"
+        },
+        {
+            "packageName": "@ohif/extension-cornerstone-dicom-pmap",
+            "default": false,
+            "version": "3.0.0"
+        },
+        {
+            "packageName": "@ohif/extension-cornerstone-dynamic-volume",
+            "default": false,
+            "version": "3.0.0"
+        },
+        {
+            "packageName": "@ohif/extension-dicom-microscopy",
+            "default": false,
+            "version": "3.0.0"
+        },
+        {
+            "packageName": "@ohif/extension-dicom-pdf",
+            "default": false,
+            "version": "3.0.0"
+        },
+        {
+            "packageName": "@ohif/extension-dicom-video",
+            "default": false,
+            "version": "3.0.0"
+        },
+        {
+            "packageName": "@ohif/extension-tmtv",
+            "default": false,
+            "version": "3.0.0"
+        },
+        {
+            "packageName": "@ohif/extension-test",
+            "default": false,
+            "version": "3.0.0"
+        },
+        {
+            "packageName": "@ohif/extension-cornerstone-dicom-rt",
+            "default": false,
+            "version": "3.0.0"
+        },
+        {
+            "packageName": "@ohif/extension-xnat",
+            "version": "0.0.1"
+        },
+        {
+            "packageName": "@ohif/extension-ultrasound-pleura-bline",
+            "version": "3.0.0"
+        }
+    ],
+    "modes": [{
+            "packageName": "@ohif/mode-longitudinal"
+        },
+        {
+            "packageName": "@ohif/mode-segmentation"
+        },
+        {
+            "packageName": "@ohif/mode-tmtv"
+        },
+        {
+            "packageName": "@ohif/mode-microscopy"
+        },
+        {
+            "packageName": "@ohif/mode-preclinical-4d"
+        },
+        {
+            "packageName": "@ohif/mode-test",
+            "default": false,
+            "version": "3.0.0"
+        },
+        {
+            "packageName": "@ohif/mode-basic-dev-mode",
+            "default": false,
+            "version": "3.0.0"
+        },
+        {
+            "packageName": "@ohif/mode-xnat",
+            "version": "0.0.1"
+        },
+        {
+            "packageName": "@ohif/mode-ultrasound-pleura-bline",
+            "version": "3.0.0"
+        }
+    ],
+    "public": [{
+            "directory": "./platform/public"
+        },
+        {
+            "packageName": "dicom-microscopy-viewer",
+            "importPath": "/dicom-microscopy-viewer/dicomMicroscopyViewer.min.js",
+            "globalName": "dicomMicroscopyViewer",
+            "directory": "./node_modules/dicom-microscopy-viewer/dist/dynamic-import"
+        }
+    ]
 }