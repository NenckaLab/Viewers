import babel from 'rollup-plugin-babel';
<<<<<<< HEAD
import commonjs from 'rollup-plugin-commonjs';
import external from 'rollup-plugin-peer-deps-external';
import postcss from 'rollup-plugin-postcss';
import resolve from 'rollup-plugin-node-resolve';
import url from 'rollup-plugin-url';
import copy from 'rollup-plugin-copy';
import pkg from './package.json';
// Deal with https://github.com/rollup/rollup-plugin-commonjs/issues/297
=======
>>>>>>> cbf144ff
import builtins from 'rollup-plugin-node-builtins';
import commonjs from 'rollup-plugin-commonjs';
import external from 'rollup-plugin-peer-deps-external';
import pkg from './package.json';
import postcss from 'rollup-plugin-postcss';
import resolve from 'rollup-plugin-node-resolve';
import url from 'rollup-plugin-url';

// Deal with https://github.com/rollup/rollup-plugin-commonjs/issues/297


const globals = {
  react: 'React',
  'react-dom': 'ReactDOM',
  'react-redux': 'ReactRedux',
  'react-resize-detector': 'ReactResizeDetector',
  'react-viewerbase': 'reactViewerbase',
  'prop-types': 'PropTypes',
  'cornerstone-core': 'cornerstone',
  'cornerstone-wado-image-loader': 'cornerstoneWADOImageLoader',
  'cornerstone-math': 'cornerstoneMath',
  'cornerstone-tools': 'cornerstoneTools',
  dcmjs: 'dcmjs',
  'dicom-parser': 'dicomParser',
  'ohif-core': 'OHIF',
  hammerjs: 'Hammer'
};

export default {
  input: 'src/index.js',
  output: [
    {
      file: pkg.main,
      format: 'umd',
      name: 'ohif-vtk-extension',
      sourcemap: true,
      globals
    },
    {
      file: pkg.module,
      format: 'es',
      sourcemap: true,
      globals
    }
  ],
  plugins: [
    builtins(),
    external(),
    postcss({
      modules: false
    }),
    copy({
      targets: ['src/locales'],
      outputFolder: 'dist'
    }),
    url(),
    babel({
      exclude: 'node_modules/**',
      externalHelpers: true,
      runtimeHelpers: true
    }),
    resolve(),
    commonjs({
      include: ['node_modules/**', '.yalc/**'],
      namedExports: {
        'node_modules/react-vtkjs-viewport/dist/index.js': [
          'getImageData',
          'loadImageData',
          'VTKViewport',
          'VTKMPRViewport'
        ],
        '.yalc/react-vtkjs-viewport/dist/index.js': [
          'getImageData',
          'loadImageData',
          'VTKViewport',
          'VTKMPRViewport'
        ]
      }
    })
  ],
  external: Object.keys(pkg.peerDependencies || {})
};<|MERGE_RESOLUTION|>--- conflicted
+++ resolved
@@ -1,15 +1,4 @@
 import babel from 'rollup-plugin-babel';
-<<<<<<< HEAD
-import commonjs from 'rollup-plugin-commonjs';
-import external from 'rollup-plugin-peer-deps-external';
-import postcss from 'rollup-plugin-postcss';
-import resolve from 'rollup-plugin-node-resolve';
-import url from 'rollup-plugin-url';
-import copy from 'rollup-plugin-copy';
-import pkg from './package.json';
-// Deal with https://github.com/rollup/rollup-plugin-commonjs/issues/297
-=======
->>>>>>> cbf144ff
 import builtins from 'rollup-plugin-node-builtins';
 import commonjs from 'rollup-plugin-commonjs';
 import external from 'rollup-plugin-peer-deps-external';
@@ -61,10 +50,6 @@
     postcss({
       modules: false
     }),
-    copy({
-      targets: ['src/locales'],
-      outputFolder: 'dist'
-    }),
     url(),
     babel({
       exclude: 'node_modules/**',
