--- conflicted
+++ resolved
@@ -41,16 +41,11 @@
 } = adaptersSEG;
 
 const { downloadDICOMData } = helpers;
-
-<<<<<<< HEAD
 interface PromptResult {
   action: number;
   value: string;
   dataSourceName: string;
 }
-
-=======
->>>>>>> b4000b36
 // Helper function to get target viewport
 const getTargetViewport = ({ viewportId, viewportGridService }) => {
   const { viewports, activeViewportId } = viewportGridService.getState();
@@ -828,11 +823,7 @@
 
     // Get the labelmap representation data
     const { representationData } = cornerstoneSegmentation;
-<<<<<<< HEAD
     const labelmapData = representationData.Labelmap;
-=======
-    const labelmapData = representationData.Labelmap || representationData.LABELMAP;
->>>>>>> b4000b36
     
     if (!labelmapData) {
       throw new Error('No labelmap data found in segmentation');
@@ -840,15 +831,9 @@
 
     // Get image IDs - handle both volumeId and imageIds cases
     let imageIds = [];
-<<<<<<< HEAD
     if ('imageIds' in labelmapData && labelmapData.imageIds) {
       imageIds = labelmapData.imageIds;
     } else if ('volumeId' in labelmapData && labelmapData.volumeId) {
-=======
-    if (labelmapData.imageIds) {
-      imageIds = labelmapData.imageIds;
-    } else if (labelmapData.volumeId) {
->>>>>>> b4000b36
       // Get imageIds from volume cache
       const volume = cache.getVolume(labelmapData.volumeId);
       if (volume && volume.imageIds) {
@@ -903,12 +888,7 @@
       if (!segment) {
         return;
       }
-
-<<<<<<< HEAD
       const segmentLabel = (segment as any).label || `Segment ${segmentIndex}`;
-=======
-      const segmentLabel = segment.label || `Segment ${segmentIndex}`;
->>>>>>> b4000b36
       
       // Get color information
       let color = [255, 0, 0]; // Default red
@@ -1034,8 +1014,6 @@
     const generatedData = actions.generateSegmentation({
       segmentationId,
     });
-<<<<<<< HEAD
-
     if (!generatedData || !generatedData.dataset) {
       throw new Error('Error during segmentation generation');
     }
@@ -1173,182 +1151,7 @@
     .getActiveDisplaySets()
     .find(ds => ds.imageIds?.some(i => i === firstImageId));
 
-=======
-
-    if (!generatedData || !generatedData.dataset) {
-      throw new Error('Error during segmentation generation');
-    }
-
-    // Convert dataset to blob
-    const segBlob = datasetToBlob(generatedData.dataset);
-    
-    // Try multiple approaches to get the experiment ID
-    let experimentId = null;
-    
-    // 1. Try to get from sessionRouter service if available
-    const { sessionRouter } = servicesManager.services;
-    if (sessionRouter && sessionRouter.experimentId) {
-      experimentId = sessionRouter.experimentId;
-      console.log('Got experiment ID from sessionRouter:', experimentId);
-    }
-    
-    // 2. Try to get from sessionStorage
-    if (!experimentId && window.sessionStorage) {
-      experimentId = window.sessionStorage.getItem('xnat_experimentId');
-      if (experimentId) {
-        console.log('Got experiment ID from sessionStorage:', experimentId);
-      }
-    }
-    
-    // 3. Try to get from sessionMap using series UID
-    if (!experimentId) {
-      experimentId = sessionMap.getExperimentID(seriesInstanceUID);
-      if (experimentId) {
-        console.log('Got experiment ID from sessionMap with series UID:', experimentId);
-      }
-    }
-    
-    // 4. Try to get from sessionMap without series UID (single session case)
-    if (!experimentId) {
-      experimentId = sessionMap.getExperimentID();
-      if (experimentId) {
-        console.log('Got experiment ID from sessionMap (single session):', experimentId);
-      }
-    }
-    
-    // 5. Try to get from study session data
-    if (!experimentId) {
-      const sessionData = sessionMap.get(displaySet.StudyInstanceUID);
-      if (sessionData && sessionData.experimentId) {
-        experimentId = sessionData.experimentId;
-        console.log('Got experiment ID from study session data:', experimentId);
-      }
-    }
-    
-    // 6. Try to get from DicomMetadataStore study data
-    if (!experimentId) {
-      const study = DicomMetadataStore.getStudy(displaySet.StudyInstanceUID);
-      if (study) {
-        experimentId = study.experimentId || study.AccessionNumber;
-        if (experimentId) {
-          console.log('Got experiment ID from DicomMetadataStore:', experimentId);
-        }
-      }
-    }
-    
-    if (!experimentId) {
-      console.error('Failed to find experiment ID. Debug info:', {
-        seriesInstanceUID,
-        studyInstanceUID: displaySet.StudyInstanceUID,
-        sessionRouterExists: !!sessionRouter,
-        sessionStorageKeys: window.sessionStorage ? Object.keys(window.sessionStorage) : 'N/A',
-        sessionMapSessions: sessionMap.getSession(),
-        displaySet: displaySet
-      });
-      throw new Error('Could not determine experiment ID for XNAT export. Please ensure you are viewing data from XNAT and that the session is properly initialized.');
-    }
-    
-    console.log('Using experiment ID for export:', experimentId);
-    
-    // Use the existing XNAT DICOMSEGExporter with the experiment ID and user-provided label
-    const exporter = new DICOMSEGExporter(segBlob, seriesInstanceUID, userLabel, experimentId);
-    
-    // Export to XNAT with retry logic for overwrite
-    let exportSuccessful = false;
-    let attempts = 0;
-    const maxAttempts = 2;
-    
-    while (!exportSuccessful && attempts < maxAttempts) {
-      try {
-        const shouldOverwrite = attempts > 0; // First attempt without overwrite, second with overwrite
-        await exporter.exportToXNAT(shouldOverwrite);
-        exportSuccessful = true;
-        
-        // Show success notification
-        uiNotificationService.show({
-          title: 'Export Successful',
-          message: `Segmentation "${userLabel}" exported to XNAT successfully`,
-          type: 'success',
-          duration: 3000,
-        });
-        
-      } catch (error) {
-        attempts++;
-        
-        // Check if this is a collection exists error and we haven't tried overwrite yet
-        if ((error as any).isCollectionExistsError && attempts === 1) {
-          const shouldOverwrite = window.confirm(
-            `A segmentation collection named "${userLabel}" already exists in XNAT.\n\n` +
-            `Do you want to overwrite it?\n\n` +
-            `Click "OK" to overwrite or "Cancel" to abort the export.`
-          );
-          
-          if (!shouldOverwrite) {
-            // User chose not to overwrite, exit
-            uiNotificationService.show({
-              title: 'Export Cancelled',
-              message: `Export cancelled by user - collection "${userLabel}" already exists`,
-              type: 'info',
-              duration: 3000,
-            });
-            return;
-          }
-          // Continue to next attempt with overwrite=true
-        } else {
-          // Either not a collection exists error, or user already tried overwrite, or other error
-          throw error;
-        }
-      }
-    }
-    
-  } catch (error) {
-    console.error('Error exporting segmentation to XNAT:', error);
-    uiNotificationService.show({
-      title: 'Export Failed',
-      message: `Failed to export segmentation to XNAT: ${error.message}`,
-      type: 'error',
-      duration: 5000,
-    });
-    throw error;
-  }
-},
-/**
- * Downloads RTSS - simplified version
- */
-downloadRTSS: async ({ segmentationId }) => {
-  const segmentation = segmentationService.getSegmentation(segmentationId);
-  
-  if (!segmentation) {
-    throw new Error('No segmentation found');
-  }
-
-  // For now, just download as DICOM SEG
-  // TODO: Implement RTSS conversion
-  actions.downloadSegmentation({ segmentationId });
-},
-
-/**
- * Downloads CSV segmentation report
- */
-downloadCSVSegmentationReport: ({ segmentationId }) => {
-  const segmentation = segmentationService.getSegmentation(segmentationId);
-
-  if (!segmentation) {
-    throw new Error('No segmentation found');
-  }
-
-  const { representationData } = segmentation;
-  const { Labelmap } = representationData;
-  const { referencedImageIds } = Labelmap;
-
-  const firstImageId = referencedImageIds[0];
-
-  // find displaySet for firstImageId
-  const displaySet = displaySetService
-    .getActiveDisplaySets()
-    .find(ds => ds.imageIds?.some(i => i === firstImageId));
-
->>>>>>> b4000b36
+
   const {
     SeriesNumber,
     SeriesInstanceUID,
@@ -1406,8 +1209,6 @@
   csvRows.push([]);
 
   csvRows.push(['Segments Statistics']);
-<<<<<<< HEAD
-
   // Add segment information in columns
   if (segmentationData.segments) {
     // First row: Segment headers
@@ -1458,59 +1259,7 @@
             const stat = segment.cachedStats.namedStats[statKey];
             const currentStatName = `${stat.label || stat.name}${stat.unit ? ` (${stat.unit})` : ''}`;
 
-=======
-
-  // Add segment information in columns
-  if (segmentationData.segments) {
-    // First row: Segment headers
-    const segmentHeaderRow = ['Label'];
-    for (const segmentId in segmentationData.segments) {
-      const segment = segmentationData.segments[segmentId];
-      segmentHeaderRow.push(`${segment.label || ''}`);
-    }
-    csvRows.push(segmentHeaderRow);
-
-    // Add segment properties
-    csvRows.push([
-      'Segment Index',
-      ...Object.values(segmentationData.segments).map(s => s.segmentIndex || ''),
-    ]);
-    csvRows.push([
-      'Locked',
-      ...Object.values(segmentationData.segments).map(s => (s.locked ? 'Yes' : 'No')),
-    ]);
-    csvRows.push([
-      'Active',
-      ...Object.values(segmentationData.segments).map(s => (s.active ? 'Yes' : 'No')),
-    ]);
-
-    // Add segment statistics
-    // First, collect all unique statistics across all segments
-    const allStats = new Set();
-    for (const segment of Object.values(segmentationData.segments)) {
-      if (segment.cachedStats && segment.cachedStats.namedStats) {
-        for (const statKey in segment.cachedStats.namedStats) {
-          const stat = segment.cachedStats.namedStats[statKey];
-          const statLabel = stat.label || stat.name;
-          const statUnit = stat.unit ? ` (${stat.unit})` : '';
-          allStats.add(`${statLabel}${statUnit}`);
-        }
-      }
-    }
-
-    // Then create a row for each statistic
-    for (const statName of allStats) {
-      const statRow = [statName];
-
-      for (const segment of Object.values(segmentationData.segments)) {
-        let statValue = '';
-
-        if (segment.cachedStats && segment.cachedStats.namedStats) {
-          for (const statKey in segment.cachedStats.namedStats) {
-            const stat = segment.cachedStats.namedStats[statKey];
-            const currentStatName = `${stat.label || stat.name}${stat.unit ? ` (${stat.unit})` : ''}`;
-
->>>>>>> b4000b36
+
             if (currentStatName === statName) {
               statValue = stat.value !== undefined ? stat.value : '';
               break;
@@ -1523,7 +1272,6 @@
 
       csvRows.push(statRow);
     }
-<<<<<<< HEAD
   }
 
   // Convert to CSV string
@@ -1540,26 +1288,6 @@
     });
     csvString += formattedRow.join(',') + '\n';
   }
-
-=======
-  }
-
-  // Convert to CSV string
-  let csvString = '';
-  for (const row of csvRows) {
-    const formattedRow = row.map(cell => {
-      // Handle values that need to be quoted (contain commas, quotes, or newlines)
-      const cellValue = cell !== undefined && cell !== null ? cell.toString() : '';
-      if (cellValue.includes(',') || cellValue.includes('"') || cellValue.includes('\n')) {
-        // Escape quotes and wrap in quotes
-        return '"' + cellValue.replace(/"/g, '""') + '"';
-      }
-      return cellValue;
-    });
-    csvString += formattedRow.join(',') + '\n';
-  }
-
->>>>>>> b4000b36
   // Create a download link and trigger the download
   const blob = new Blob([csvString], { type: 'text/csv;charset=utf-8;' });
   const url = URL.createObjectURL(blob);
@@ -1741,8 +1469,6 @@
     throw error;
   }
 },
-<<<<<<< HEAD
-
 XNATPromptSaveReport: async () => {
   const { UIModalService } = servicesManager.services;
 
@@ -2226,8 +1952,6 @@
       throw error;
     }
   },
-=======
->>>>>>> b4000b36
 };
   const definitions = {
     multimonitor: {
@@ -2322,7 +2046,6 @@
     downloadCSVSegmentationReport: {
       commandFn: actions.downloadCSVSegmentationReport,
     },
-<<<<<<< HEAD
     XNATPromptSaveReport: {
       commandFn: actions.XNATPromptSaveReport,
       storeContexts: [],
@@ -2344,8 +2067,6 @@
     XNATMeasurementApi: {
       commandFn: actions.XNATMeasurementApi,
     },
-=======
->>>>>>> b4000b36
   };
 
   return {
