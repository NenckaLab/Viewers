import { Types } from '@ohif/core';
import { id } from './id';
import sessionMap from './utils/sessionMap.js';
import { fetchCSRFToken } from './utils/index.js';
import getDataSourcesModule from './getDataSourcesModule';
import getPanelModule from './getPanelModule';
import getToolbarModule from './getToolbarModule';
import getCommandsModule from './commandsModule';
import getHangingProtocolModule from './getHangingProtocolModule';
import getStudiesForPatientByMRN from './Panels/getStudiesForPatientByMRN';
import getCustomizationModule from './getCustomizationModule';
import getViewportModule from './getViewportModule';
import { preRegistration } from './init';
import getLayoutTemplateModule from './getLayoutTemplateModule';
import getSopClassHandlerModule from './getSopClassHandlerModule';
import { useViewportsByPositionStore } from './stores/useViewportsByPositionStore';
import { useViewportGridStore } from './stores/useViewportGridStore';
import { useUIStateStore } from './stores/useUIStateStore';
import { useDisplaySetSelectorStore } from './stores/useDisplaySetSelectorStore';
import { useHangingProtocolStageIndexStore } from './stores/useHangingProtocolStageIndexStore';
import { useToggleHangingProtocolStore } from './stores/useToggleHangingProtocolStore';
import { version } from '../package.json';

// Export the study browser components
import XNATStudyBrowser from './xnat-components/XNATStudyBrowser/XNATStudyBrowser';
import XNATStudyItem from './xnat-components/XNATStudyBrowser/XNATStudyItem';
import XNATThumbnail from './xnat-components/XNATStudyBrowser/XNATThumbnail';

// Patch segmentation service to handle missing segment centers gracefully
const patchSegmentationService = (servicesManager) => {
  const { segmentationService } = servicesManager.services;
<<<<<<< HEAD

  if (segmentationService && segmentationService.jumpToSegmentCenter) {
    const originalJumpToSegmentCenter = segmentationService.jumpToSegmentCenter.bind(segmentationService);

    segmentationService.jumpToSegmentCenter = function (segmentationId, segmentIndex, ...args) {
=======
  
  if (segmentationService && segmentationService.jumpToSegmentCenter) {
    const originalJumpToSegmentCenter = segmentationService.jumpToSegmentCenter.bind(segmentationService);
    
    segmentationService.jumpToSegmentCenter = function(segmentationId, segmentIndex, ...args) {
>>>>>>> b4000b36
      try {
        // Check if segment center data exists before attempting jump
        const segmentation = this.getSegmentation(segmentationId);
        if (segmentation && segmentation.segments && segmentation.segments[segmentIndex]) {
          const segment = segmentation.segments[segmentIndex];
          if (segment.cachedStats && (segment.cachedStats.center || segment.cachedStats.namedStats?.center?.value)) {
            return originalJumpToSegmentCenter(segmentationId, segmentIndex, ...args);
          } else {
<<<<<<< HEAD
=======
            console.log('XNAT: Segment center not available, skipping jump to center');
>>>>>>> b4000b36
            return;
          }
        }
      } catch (error) {
        console.warn('XNAT: Error in jumpToSegmentCenter, skipping:', error);
        return;
      }
    };
<<<<<<< HEAD
=======
    
    console.log('XNAT: Patched segmentationService.jumpToSegmentCenter with safe version');
>>>>>>> b4000b36
  }
};

const xnatExtension: Types.Extensions.Extension = {
  /**
   * Only required property. Should be a unique value across all extensions.
   */
  id: '@ohif/extension-xnat',
  preRegistration,
<<<<<<< HEAD
  onModeEnter: ({ servicesManager, extensionManager }) => {
    const { toolGroupService } = servicesManager.services;
    // Patch the segmentation service when entering a mode
    setTimeout(() => patchSegmentationService(servicesManager), 100);

    const toolGroup = toolGroupService.getToolGroup('default');

    if (toolGroup) {
      const utilityModule = extensionManager.getModuleEntry(
        '@ohif/extension-cornerstone.utilityModule.tools'
      );
      const { Enums } = utilityModule.exports;
      const measurementTools = [
        'Length',
        'Bidirectional',
        'EllipticalROI',
        'CircleROI',
        'RectangleROI',
        'ArrowAnnotate',
      ];

      measurementTools.forEach(toolName => {
        if (toolGroup.hasTool(toolName)) {
          toolGroup.setToolMode(toolName, Enums.ToolModes.Enabled);
        }
      });
    }
=======
  onModeEnter: ({ servicesManager }) => {
    // Patch the segmentation service when entering a mode
    setTimeout(() => patchSegmentationService(servicesManager), 100);
>>>>>>> b4000b36
  },
  onModeExit() {
    useViewportGridStore.getState().clearViewportGridState();
    useUIStateStore.getState().clearUIState();
    useDisplaySetSelectorStore.getState().clearDisplaySetSelectorMap();
    useHangingProtocolStageIndexStore.getState().clearHangingProtocolStageIndexMap();
    useToggleHangingProtocolStore.getState().clearToggleHangingProtocol();
    useViewportsByPositionStore.getState().clearViewportsByPosition();
  },
  getDataSourcesModule,
  getSopClassHandlerModule,
  getViewportModule,
  getPanelModule,
  getHangingProtocolModule,
  getToolbarModule,
  getCommandsModule,
  getLayoutTemplateModule,
  getCustomizationModule,
};

export { isLoggedIn, xnatAuthenticate } from './utils/xnatDev.js';

export { userManagement } from './utils/userManagement.js';

export {
  DATA_IMPORT_STATUS,
  ROI_COLOR_TEMPLATES,
  colorTools,
} from './utils/index.js';

export { sessionMap, fetchCSRFToken };

// Export the study browser components
export { XNATStudyBrowser, XNATStudyItem, XNATThumbnail };

export default xnatExtension;<|MERGE_RESOLUTION|>--- conflicted
+++ resolved
@@ -29,19 +29,10 @@
 // Patch segmentation service to handle missing segment centers gracefully
 const patchSegmentationService = (servicesManager) => {
   const { segmentationService } = servicesManager.services;
-<<<<<<< HEAD
-
   if (segmentationService && segmentationService.jumpToSegmentCenter) {
     const originalJumpToSegmentCenter = segmentationService.jumpToSegmentCenter.bind(segmentationService);
 
     segmentationService.jumpToSegmentCenter = function (segmentationId, segmentIndex, ...args) {
-=======
-  
-  if (segmentationService && segmentationService.jumpToSegmentCenter) {
-    const originalJumpToSegmentCenter = segmentationService.jumpToSegmentCenter.bind(segmentationService);
-    
-    segmentationService.jumpToSegmentCenter = function(segmentationId, segmentIndex, ...args) {
->>>>>>> b4000b36
       try {
         // Check if segment center data exists before attempting jump
         const segmentation = this.getSegmentation(segmentationId);
@@ -50,10 +41,6 @@
           if (segment.cachedStats && (segment.cachedStats.center || segment.cachedStats.namedStats?.center?.value)) {
             return originalJumpToSegmentCenter(segmentationId, segmentIndex, ...args);
           } else {
-<<<<<<< HEAD
-=======
-            console.log('XNAT: Segment center not available, skipping jump to center');
->>>>>>> b4000b36
             return;
           }
         }
@@ -62,11 +49,6 @@
         return;
       }
     };
-<<<<<<< HEAD
-=======
-    
-    console.log('XNAT: Patched segmentationService.jumpToSegmentCenter with safe version');
->>>>>>> b4000b36
   }
 };
 
@@ -76,7 +58,6 @@
    */
   id: '@ohif/extension-xnat',
   preRegistration,
-<<<<<<< HEAD
   onModeEnter: ({ servicesManager, extensionManager }) => {
     const { toolGroupService } = servicesManager.services;
     // Patch the segmentation service when entering a mode
@@ -104,11 +85,6 @@
         }
       });
     }
-=======
-  onModeEnter: ({ servicesManager }) => {
-    // Patch the segmentation service when entering a mode
-    setTimeout(() => patchSegmentationService(servicesManager), 100);
->>>>>>> b4000b36
   },
   onModeExit() {
     useViewportGridStore.getState().clearViewportGridState();
