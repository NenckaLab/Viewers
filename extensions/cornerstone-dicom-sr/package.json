--- conflicted
+++ resolved
@@ -32,17 +32,10 @@
     "test:unit:ci": "jest --ci --runInBand --collectCoverage --passWithNoTests"
   },
   "peerDependencies": {
-<<<<<<< HEAD
-    "@ohif/core": ">=3.0.0",
-    "@ohif/extension-cornerstone": ">=3.0.0",
-    "@ohif/extension-measurement-tracking": "^3.0.0",
-    "@ohif/ui": "^2.0.0",
-=======
     "@ohif/core": "3.7.0-beta.5",
     "@ohif/extension-cornerstone": "3.7.0-beta.5",
     "@ohif/extension-measurement-tracking": "3.7.0-beta.5",
     "@ohif/ui": "3.7.0-beta.5",
->>>>>>> 652e61a4
     "dcmjs": "^0.29.5",
     "dicom-parser": "^1.8.9",
     "hammerjs": "^2.0.8",
@@ -51,16 +44,9 @@
   },
   "dependencies": {
     "@babel/runtime": "^7.20.13",
-<<<<<<< HEAD
-    "classnames": "^2.3.2",
-    "@cornerstonejs/adapters": "^0.6.0",
-    "@cornerstonejs/core": "^0.44.2",
-    "@cornerstonejs/tools": "^0.66.2"
-=======
     "@cornerstonejs/adapters": "^1.1.8",
     "@cornerstonejs/core": "^1.1.8",
     "@cornerstonejs/tools": "^1.1.8",
     "classnames": "^2.3.2"
->>>>>>> 652e61a4
   }
 }