--- conflicted
+++ resolved
@@ -12,16 +12,10 @@
   viewportId,
   preHydrateCallbacks,
   hydrateRTDisplaySet,
-<<<<<<< HEAD
-}) {
-  const { uiViewportDialogService } = servicesManager.services;
-
-=======
 }: withAppTypes) {
   const { uiViewportDialogService, customizationService } = servicesManager.services;
   const extensionManager = servicesManager._extensionManager;
   const appConfig = extensionManager._appConfig;
->>>>>>> 7b409639
   return new Promise(async function (resolve, reject) {
     const promptResult = appConfig?.disableConfirmationPrompts
       ? RESPONSE.HYDRATE_SEG
