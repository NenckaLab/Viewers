--- conflicted
+++ resolved
@@ -2,10 +2,7 @@
 import React from 'react';
 import { Types } from '@ohif/core';
 import getSopClassHandlerModule from './getSopClassHandlerModule';
-<<<<<<< HEAD
-=======
 import getCommandsModule from './getCommandsModule';
->>>>>>> 7b409639
 
 const Component = React.lazy(() => {
   return import(/* webpackPrefetch: true */ './viewports/OHIFCornerstoneRTViewport');
