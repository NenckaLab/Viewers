--- conflicted
+++ resolved
@@ -28,13 +28,8 @@
     "test:unit:ci": "jest --ci --runInBand --collectCoverage --passWithNoTests"
   },
   "peerDependencies": {
-<<<<<<< HEAD
-    "@ohif/core": "^3.0.0",
-    "@ohif/ui": "^2.0.0",
-=======
     "@ohif/core": "3.7.0-beta.5",
     "@ohif/ui": "3.7.0-beta.5",
->>>>>>> 652e61a4
     "dcmjs": "^0.29.5",
     "dicom-parser": "^1.8.9",
     "hammerjs": "^2.0.8",
