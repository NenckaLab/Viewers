--- conflicted
+++ resolved
@@ -44,23 +44,8 @@
           trackedSeries.includes(m.referenceSeriesUID)
       );
 
-<<<<<<< HEAD
-      const uid = trackedMeasurements[0].uid;
-
       console.log(
         'jumping to measurement reset viewport',
-        viewportGrid.activeViewportIndex,
-        trackedMeasurements[0]
-      );
-      viewportGridService.setDisplaySetsForViewport({
-        viewportIndex: viewportGrid.activeViewportIndex,
-        displaySetInstanceUIDs: [trackedMeasurements[0].displaySetInstanceUID],
-      });
-      measurementService.jumpToMeasurement(
-=======
-      console.log(
-        'jumping to measurement reset viewport',
->>>>>>> 652e61a4
         viewportGrid.activeViewportIndex,
         trackedMeasurements[0]
       );
