import React, { useEffect, useRef, useCallback, useState } from 'react';
import ReactResizeDetector from 'react-resize-detector';
import PropTypes from 'prop-types';
import * as cs3DTools from '@cornerstonejs/tools';
import {
  Enums,
  eventTarget,
  getEnabledElement,
  StackViewport,
  utilities as csUtils,
} from '@cornerstonejs/core';
import { MeasurementService } from '@ohif/core';
import { Notification, useViewportDialog } from '@ohif/ui';
import {
  IStackViewport,
  IVolumeViewport,
} from '@cornerstonejs/core/dist/esm/types';

import { setEnabledElement } from '../state';

import './OHIFCornerstoneViewport.css';
import CornerstoneOverlays from './Overlays/CornerstoneOverlays';
import getSOPInstanceAttributes from '../utils/measurementServiceMappings/utils/getSOPInstanceAttributes';
import CornerstoneServices from '../types/CornerstoneServices';
import CinePlayer from '../components/CinePlayer';
import { Types } from '@ohif/core';

const STACK = 'stack';

/**
 * Caches the jump to measurement operation, so that if display set is shown,
 * it can jump to the measurement.
 */
let cacheJumpToMeasurementEvent;

function areEqual(prevProps, nextProps) {
  if (nextProps.needsRerendering) {
    return false;
  }

  if (prevProps.displaySets.length !== nextProps.displaySets.length) {
    return false;
  }

  if (
    prevProps.viewportOptions.orientation !==
    nextProps.viewportOptions.orientation
  ) {
    return false;
  }

  if (
    prevProps.viewportOptions.toolGroupId !==
    nextProps.viewportOptions.toolGroupId
  ) {
    return false;
  }

  if (
    prevProps.viewportOptions.viewportType !==
    nextProps.viewportOptions.viewportType
  ) {
    return false;
  }

  const prevDisplaySets = prevProps.displaySets;
  const nextDisplaySets = nextProps.displaySets;

  if (prevDisplaySets.length !== nextDisplaySets.length) {
    return false;
  }

  for (let i = 0; i < prevDisplaySets.length; i++) {
    const prevDisplaySet = prevDisplaySets[i];

    const foundDisplaySet = nextDisplaySets.find(
      nextDisplaySet =>
        nextDisplaySet.displaySetInstanceUID ===
        prevDisplaySet.displaySetInstanceUID
    );

    if (!foundDisplaySet) {
      return false;
    }

    // check they contain the same image
    if (foundDisplaySet.images?.length !== prevDisplaySet.images?.length) {
      return false;
    }

    // check if their imageIds are the same
    if (foundDisplaySet.images?.length) {
      for (let j = 0; j < foundDisplaySet.images.length; j++) {
        if (
          foundDisplaySet.images[j].imageId !== prevDisplaySet.images[j].imageId
        ) {
          return false;
        }
      }
    }
  }

  return true;
}

// Todo: This should be done with expose of internal API similar to react-vtkjs-viewport
// Then we don't need to worry about the re-renders if the props change.
const OHIFCornerstoneViewport = React.memo(props => {
  const {
    viewportIndex,
    displaySets,
    dataSource,
    viewportOptions,
    displaySetOptions,
    servicesManager,
    commandsManager,
    onElementEnabled,
    onElementDisabled,
    isJumpToMeasurementDisabled,
    // Note: you SHOULD NOT use the initialImageIdOrIndex for manipulation
    // of the imageData in the OHIFCornerstoneViewport. This prop is used
    // to set the initial state of the viewport's first image to render
    initialImageIndex,
  } = props;

  const [scrollbarHeight, setScrollbarHeight] = useState('100px');
<<<<<<< HEAD
=======
  const [cineState, cineService] = useCine();
  const { isCineEnabled, cines } = cineState;
  const [{ activeViewportIndex }] = useViewportGrid();
>>>>>>> 2a5981a3
  const [enabledVPElement, setEnabledVPElement] = useState(null);
  const elementRef = useRef();

  const {
    measurementService,
    displaySetService,
    toolbarService,
    toolGroupService,
    syncGroupService,
    cornerstoneViewportService,
    cornerstoneCacheService,
    viewportGridService,
    stateSyncService,
  } = servicesManager.services as CornerstoneServices;

  const [viewportDialogState] = useViewportDialog();
<<<<<<< HEAD
=======

  const cineHandler = useCallback(() => {
    if (!cines || !cines[viewportIndex] || !enabledVPElement) {
      return;
    }

    const cine = cines[viewportIndex];
    const isPlaying = cine.isPlaying || false;
    const frameRate = cine.frameRate || 24;

    const validFrameRate = Math.max(frameRate, 1);

    if (isPlaying) {
      cineService.playClip(enabledVPElement, {
        framesPerSecond: validFrameRate,
      });
    } else {
      cineService.stopClip(enabledVPElement);
    }
  }, [cines, viewportIndex, cineService, enabledVPElement]);

  useEffect(() => {
    eventTarget.addEventListener(
      Enums.Events.STACK_VIEWPORT_NEW_STACK,
      cineHandler
    );

    return () => {
      cineService.setCine({ id: viewportIndex, isPlaying: false });
      eventTarget.removeEventListener(
        Enums.Events.STACK_VIEWPORT_NEW_STACK,
        cineHandler
      );
    };
  }, [enabledVPElement]);

  useEffect(() => {
    if (!cines || !cines[viewportIndex] || !enabledVPElement) {
      return;
    }

    cineHandler();

    return () => {
      if (enabledVPElement && cines?.[viewportIndex]?.isPlaying) {
        cineService.stopClip(enabledVPElement);
      }
    };
  }, [cines, viewportIndex, cineService, enabledVPElement, cineHandler]);

  const cine = cines[viewportIndex];
  const isPlaying = cine?.isPlaying ?? false;
  const frameRate = cine?.frameRate ?? 24;

  const handleCineClose = () => {
    toolbarService.recordInteraction({
      groupId: 'MoreTools',
      itemId: 'cine',
      interactionType: 'toggle',
      commands: [
        {
          commandName: 'toggleCine',
          commandOptions: {},
          context: 'CORNERSTONE',
        },
      ],
    });
  };

>>>>>>> 2a5981a3
  // useCallback for scroll bar height calculation
  const setImageScrollBarHeight = useCallback(() => {
    const scrollbarHeight = `${elementRef.current.clientHeight - 20}px`;
    setScrollbarHeight(scrollbarHeight);
  }, [elementRef]);

  // useCallback for onResize
  const onResize = useCallback(() => {
    if (elementRef.current) {
      cornerstoneViewportService.resize();
      setImageScrollBarHeight();
    }
  }, [elementRef]);

  const cleanUpServices = useCallback(() => {
    const viewportInfo = cornerstoneViewportService.getViewportInfoByIndex(
      viewportIndex
    );

    if (!viewportInfo) {
      return;
    }

    const viewportId = viewportInfo.getViewportId();
    const renderingEngineId = viewportInfo.getRenderingEngineId();
    const syncGroups = viewportInfo.getSyncGroups();

    toolGroupService.removeViewportFromToolGroup(viewportId, renderingEngineId);

    syncGroupService.removeViewportFromSyncGroup(
      viewportId,
      renderingEngineId,
      syncGroups
    );
  }, [viewportIndex, viewportOptions.viewportId]);

  const elementEnabledHandler = useCallback(
    evt => {
      // check this is this element reference and return early if doesn't match
      if (evt.detail.element !== elementRef.current) {
        return;
      }

      const { viewportId, element } = evt.detail;
      const viewportInfo = cornerstoneViewportService.getViewportInfo(
        viewportId
      );
      const viewportIndex = viewportInfo.getViewportIndex();

      setEnabledElement(viewportIndex, element);
      setEnabledVPElement(element);

      const renderingEngineId = viewportInfo.getRenderingEngineId();
      const toolGroupId = viewportInfo.getToolGroupId();
      const syncGroups = viewportInfo.getSyncGroups();

      toolGroupService.addViewportToToolGroup(
        viewportId,
        renderingEngineId,
        toolGroupId
      );

      syncGroupService.addViewportToSyncGroup(
        viewportId,
        renderingEngineId,
        syncGroups
      );

      if (onElementEnabled) {
        onElementEnabled(evt);
      }
    },
    [viewportIndex, onElementEnabled, toolGroupService]
  );

  // disable the element upon unmounting
  useEffect(() => {
    cornerstoneViewportService.enableViewport(
      viewportIndex,
      viewportOptions,
      elementRef.current
    );

    eventTarget.addEventListener(
      Enums.Events.ELEMENT_ENABLED,
      elementEnabledHandler
    );

    setImageScrollBarHeight();

    return () => {
      commandsManager.runCommand('storePresentation', {
        viewportIndex,
      });

      cleanUpServices();

      const viewportInfo = cornerstoneViewportService.getViewportInfoByIndex(
        viewportIndex
      );

      cornerstoneViewportService.disableElement(viewportIndex);

      if (onElementDisabled) {
        onElementDisabled(viewportInfo);
      }

      eventTarget.removeEventListener(
        Enums.Events.ELEMENT_ENABLED,
        elementEnabledHandler
      );
    };
  }, []);

  // subscribe to displaySet metadata invalidation (updates)
  // Currently, if the metadata changes we need to re-render the display set
  // for it to take effect in the viewport. As we deal with scaling in the loading,
  // we need to remove the old volume from the cache, and let the
  // viewport to re-add it which will use the new metadata. Otherwise, the
  // viewport will use the cached volume and the new metadata will not be used.
  // Note: this approach does not actually end of sending network requests
  // and it uses the network cache
  useEffect(() => {
    const { unsubscribe } = displaySetService.subscribe(
      displaySetService.EVENTS.DISPLAY_SET_SERIES_METADATA_INVALIDATED,
      async ({
        displaySetInstanceUID: invalidatedDisplaySetInstanceUID,
        invalidateData,
      }: Types.DisplaySetSeriesMetadataInvalidatedEvent) => {
        if (!invalidateData) {
          return;
        }

        const viewportInfo = cornerstoneViewportService.getViewportInfoByIndex(
          viewportIndex
        );

        if (viewportInfo.hasDisplaySet(invalidatedDisplaySetInstanceUID)) {
          const viewportData = viewportInfo.getViewportData();
          const newViewportData = await cornerstoneCacheService.invalidateViewportData(
            viewportData,
            invalidatedDisplaySetInstanceUID,
            dataSource,
            displaySetService
          );

          const keepCamera = true;
          cornerstoneViewportService.updateViewport(
            viewportIndex,
            newViewportData,
            keepCamera
          );
        }
      }
    );
    return () => {
      unsubscribe();
    };
  }, [viewportIndex]);

  useEffect(() => {
    // handle the default viewportType to be stack
    if (!viewportOptions.viewportType) {
      viewportOptions.viewportType = STACK;
    }

    const loadViewportData = async () => {
      const viewportData = await cornerstoneCacheService.createViewportData(
        displaySets,
        viewportOptions,
        dataSource,
        initialImageIndex
      );

      // The presentation state will have been stored previously by closing
      // a viewport.  Otherwise, this viewport will be unchanged and the
      // presentation information will be directly carried over.
      const {
        lutPresentationStore,
        positionPresentationStore,
      } = stateSyncService.getState();
      const { presentationIds } = viewportOptions;
      const presentations = {
        positionPresentation:
          positionPresentationStore[presentationIds?.positionPresentationId],
        lutPresentation:
          lutPresentationStore[presentationIds?.lutPresentationId],
      };
      let measurement;
      if (cacheJumpToMeasurementEvent?.viewportIndex === viewportIndex) {
        measurement = cacheJumpToMeasurementEvent.measurement;
        // Delete the position presentation so that viewport navigates direct
        presentations.positionPresentation = null;
        cacheJumpToMeasurementEvent = null;
      }

      cornerstoneViewportService.setViewportData(
        viewportIndex,
        viewportData,
        viewportOptions,
        displaySetOptions,
        presentations
      );
      if (measurement) {
        cs3DTools.annotation.selection.setAnnotationSelected(measurement.uid);
      }
    };

    loadViewportData();
  }, [viewportOptions, displaySets, dataSource]);

  /**
   * There are two scenarios for jump to click
   * 1. Current viewports contain the displaySet that the annotation was drawn on
   * 2. Current viewports don't contain the displaySet that the annotation was drawn on
   * and we need to change the viewports displaySet for jumping.
   * Since measurement_jump happens via events and listeners, the former case is handled
   * by the measurement_jump direct callback, but the latter case is handled first by
   * the viewportGrid to set the correct displaySet on the viewport, AND THEN we check
   * the cache for jumping to see if there is any jump queued, then we jump to the correct slice.
   */
  useEffect(() => {
    if (isJumpToMeasurementDisabled) {
      return;
    }

    const unsubscribeFromJumpToMeasurementEvents = _subscribeToJumpToMeasurementEvents(
      measurementService,
      displaySetService,
      elementRef,
      viewportIndex,
      displaySets,
      viewportGridService,
      cornerstoneViewportService
    );

    _checkForCachedJumpToMeasurementEvents(
      measurementService,
      displaySetService,
      elementRef,
      viewportIndex,
      displaySets,
      viewportGridService,
      cornerstoneViewportService
    );

    return () => {
      unsubscribeFromJumpToMeasurementEvents();
    };
  }, [displaySets, elementRef, viewportIndex]);

  return (
    <React.Fragment>
      <div className="viewport-wrapper">
        <ReactResizeDetector
          refreshMode="debounce"
          refreshRate={50} // Wait 50 ms after last move to render
          onResize={onResize}
          targetRef={elementRef.current}
        />
        <div
          className="cornerstone-viewport-element"
          style={{ height: '100%', width: '100%' }}
          onContextMenu={e => e.preventDefault()}
          onMouseDown={e => e.preventDefault()}
          ref={elementRef}
        ></div>
        <CornerstoneOverlays
          viewportIndex={viewportIndex}
          toolBarService={toolbarService}
          element={elementRef.current}
          scrollbarHeight={scrollbarHeight}
          servicesManager={servicesManager}
        />
        <CinePlayer
          enabledVPElement={enabledVPElement}
          viewportIndex={viewportIndex}
          servicesManager={servicesManager}
        />
      </div>
      <div className="absolute w-full">
        {viewportDialogState.viewportIndex === viewportIndex && (
          <Notification
            id="viewport-notification"
            message={viewportDialogState.message}
            type={viewportDialogState.type}
            actions={viewportDialogState.actions}
            onSubmit={viewportDialogState.onSubmit}
            onOutsideClick={viewportDialogState.onOutsideClick}
          />
        )}
      </div>
    </React.Fragment>
  );
}, areEqual);

function _subscribeToJumpToMeasurementEvents(
  measurementService,
  displaySetService,
  elementRef,
  viewportIndex,
  displaySets,
  viewportGridService,
  cornerstoneViewportService
) {
  const displaysUIDs = displaySets.map(
    displaySet => displaySet.displaySetInstanceUID
  );
  const { unsubscribe } = measurementService.subscribe(
    MeasurementService.EVENTS.JUMP_TO_MEASUREMENT_VIEWPORT,
    props => {
      cacheJumpToMeasurementEvent = props;
      const { viewportIndex: jumpIndex, measurement, isConsumed } = props;
      if (!measurement || isConsumed) {
        return;
      }
      if (cacheJumpToMeasurementEvent.cornerstoneViewport === undefined) {
        // Decide on which viewport should handle this
        cacheJumpToMeasurementEvent.cornerstoneViewport = cornerstoneViewportService.getViewportIndexToJump(
          jumpIndex,
          measurement.displaySetInstanceUID,
          { referencedImageId: measurement.referencedImageId }
        );
      }
      if (cacheJumpToMeasurementEvent.cornerstoneViewport !== viewportIndex) {
        return;
      }
      _jumpToMeasurement(
        measurement,
        elementRef,
        viewportIndex,
        measurementService,
        displaySetService,
        viewportGridService,
        cornerstoneViewportService
      );
    }
  );

  return unsubscribe;
}

// Check if there is a queued jumpToMeasurement event
function _checkForCachedJumpToMeasurementEvents(
  measurementService,
  displaySetService,
  elementRef,
  viewportIndex,
  displaySets,
  viewportGridService,
  cornerstoneViewportService
) {
  if (!cacheJumpToMeasurementEvent) {
    return;
  }
  if (cacheJumpToMeasurementEvent.isConsumed) {
    cacheJumpToMeasurementEvent = null;
    return;
  }
  const displaysUIDs = displaySets.map(
    displaySet => displaySet.displaySetInstanceUID
  );
  if (!displaysUIDs?.length) {
    return;
  }

  // Jump to measurement if the measurement exists
  const { measurement } = cacheJumpToMeasurementEvent;
  if (measurement && elementRef) {
    if (displaysUIDs.includes(measurement?.displaySetInstanceUID)) {
      _jumpToMeasurement(
        measurement,
        elementRef,
        viewportIndex,
        measurementService,
        displaySetService,
        viewportGridService,
        cornerstoneViewportService
      );
    }
  }
}

function _jumpToMeasurement(
  measurement,
  targetElementRef,
  viewportIndex,
  measurementService,
  displaySetService,
  viewportGridService,
  cornerstoneViewportService
) {
  const targetElement = targetElementRef.current;
  const { displaySetInstanceUID, SOPInstanceUID, frameNumber } = measurement;

  if (!SOPInstanceUID) {
    console.warn('cannot jump in a non-acquisition plane measurements yet');
    return;
  }

  const referencedDisplaySet = displaySetService.getDisplaySetByUID(
    displaySetInstanceUID
  );

  // Todo: setCornerstoneMeasurementActive should be handled by the toolGroupManager
  //  to set it properly
  // setCornerstoneMeasurementActive(measurement);

  viewportGridService.setActiveViewportIndex(viewportIndex);

  const enabledElement = getEnabledElement(targetElement);

  const viewportInfo = cornerstoneViewportService.getViewportInfoByIndex(
    viewportIndex
  );
  if (enabledElement) {
    // See how the jumpToSlice() of Cornerstone3D deals with imageIdx param.
    const viewport = enabledElement.viewport as
      | IStackViewport
      | IVolumeViewport;

    let imageIdIndex = 0;
    let viewportCameraDirectionMatch = true;

    if (viewport instanceof StackViewport) {
      const imageIds = viewport.getImageIds();
      imageIdIndex = imageIds.findIndex(imageId => {
        const {
          SOPInstanceUID: aSOPInstanceUID,
          frameNumber: aFrameNumber,
        } = getSOPInstanceAttributes(imageId);
        return (
          aSOPInstanceUID === SOPInstanceUID &&
          (!frameNumber || frameNumber === aFrameNumber)
        );
      });
    } else {
      // for volume viewport we can't rely on the imageIdIndex since it can be
      // a reconstructed view that doesn't match the original slice numbers etc.
      const { viewPlaneNormal: measurementViewPlane } = measurement.metadata;
      imageIdIndex = referencedDisplaySet.images.findIndex(
        i => i.SOPInstanceUID === SOPInstanceUID
      );

      const { viewPlaneNormal: viewportViewPlane } = viewport.getCamera();

      // should compare abs for both planes since the direction can be flipped
      if (
        measurementViewPlane &&
        !csUtils.isEqual(
          measurementViewPlane.map(Math.abs),
          viewportViewPlane.map(Math.abs)
        )
      ) {
        viewportCameraDirectionMatch = false;
      }
    }

    if (!viewportCameraDirectionMatch || imageIdIndex === -1) {
      return;
    }

    cs3DTools.utilities.jumpToSlice(targetElement, {
      imageIndex: imageIdIndex,
    });

    cs3DTools.annotation.selection.setAnnotationSelected(measurement.uid);
    // Jump to measurement consumed, remove.
    cacheJumpToMeasurementEvent?.consume?.();
    cacheJumpToMeasurementEvent = null;
  }
}

// Component displayName
OHIFCornerstoneViewport.displayName = 'OHIFCornerstoneViewport';

OHIFCornerstoneViewport.defaultProps = {
  isJumpToMeasurementDisabled: false,
};

OHIFCornerstoneViewport.propTypes = {
  viewportIndex: PropTypes.number.isRequired,
  displaySets: PropTypes.array.isRequired,
  dataSource: PropTypes.object.isRequired,
  viewportOptions: PropTypes.object,
  displaySetOptions: PropTypes.arrayOf(PropTypes.any),
  servicesManager: PropTypes.object.isRequired,
  onElementEnabled: PropTypes.func,
  isJumpToMeasurementDisabled: PropTypes.bool,
  // Note: you SHOULD NOT use the initialImageIdOrIndex for manipulation
  // of the imageData in the OHIFCornerstoneViewport. This prop is used
  // to set the initial state of the viewport's first image to render
  initialImageIdOrIndex: PropTypes.oneOfType([
    PropTypes.string,
    PropTypes.number,
  ]),
};

export default OHIFCornerstoneViewport;<|MERGE_RESOLUTION|>--- conflicted
+++ resolved
@@ -124,12 +124,9 @@
   } = props;
 
   const [scrollbarHeight, setScrollbarHeight] = useState('100px');
-<<<<<<< HEAD
-=======
   const [cineState, cineService] = useCine();
   const { isCineEnabled, cines } = cineState;
   const [{ activeViewportIndex }] = useViewportGrid();
->>>>>>> 2a5981a3
   const [enabledVPElement, setEnabledVPElement] = useState(null);
   const elementRef = useRef();
 
@@ -146,8 +143,6 @@
   } = servicesManager.services as CornerstoneServices;
 
   const [viewportDialogState] = useViewportDialog();
-<<<<<<< HEAD
-=======
 
   const cineHandler = useCallback(() => {
     if (!cines || !cines[viewportIndex] || !enabledVPElement) {
@@ -217,7 +212,6 @@
     });
   };
 
->>>>>>> 2a5981a3
   // useCallback for scroll bar height calculation
   const setImageScrollBarHeight = useCallback(() => {
     const scrollbarHeight = `${elementRef.current.clientHeight - 20}px`;
