--- conflicted
+++ resolved
@@ -3,17 +3,11 @@
 import * as cs3DTools from '@cornerstonejs/tools';
 import { Enums, eventTarget, getEnabledElement } from '@cornerstonejs/core';
 import { MeasurementService } from '@ohif/core';
-<<<<<<< HEAD
-import { Notification, useViewportDialog } from '@ohif/ui';
-import { IStackViewport, IVolumeViewport } from '@cornerstonejs/core/dist/esm/types';
-import { useViewportGrid } from '@ohif/ui';
-=======
 import { AllInOneMenu, useViewportDialog } from '@ohif/ui';
 import type { Types as csTypes } from '@cornerstonejs/core';
 
->>>>>>> 7b409639
 import { setEnabledElement } from '../state';
-import { useCine } from '@ohif/ui';
+
 import './OHIFCornerstoneViewport.css';
 import CornerstoneOverlays from './Overlays/CornerstoneOverlays';
 import CinePlayer from '../components/CinePlayer';
@@ -152,130 +146,8 @@
           return;
         }
 
-<<<<<<< HEAD
-  return true;
-}
-
-// Todo: This should be done with expose of internal API similar to react-vtkjs-viewport
-// Then we don't need to worry about the re-renders if the props change.
-const OHIFCornerstoneViewport = React.memo(props => {
-  const {
-    displaySets,
-    dataSource,
-    viewportOptions,
-    displaySetOptions,
-    servicesManager,
-    commandsManager,
-    onElementEnabled,
-    onElementDisabled,
-    isJumpToMeasurementDisabled,
-    // Note: you SHOULD NOT use the initialImageIdOrIndex for manipulation
-    // of the imageData in the OHIFCornerstoneViewport. This prop is used
-    // to set the initial state of the viewport's first image to render
-    initialImageIndex,
-  } = props;
-
-  const viewportId = viewportOptions.viewportId;
-  const [scrollbarHeight, setScrollbarHeight] = useState('100px');
-  const [cineState, cineService] = useCine();
-  const { isCineEnabled, cines } = cineState;
-  const [{ activeViewportIndex }] = useViewportGrid();
-  const [enabledVPElement, setEnabledVPElement] = useState(null);
-  const elementRef = useRef();
-
-  const {
-    measurementService,
-    displaySetService,
-    toolbarService,
-    toolGroupService,
-    syncGroupService,
-    cornerstoneViewportService,
-    cornerstoneCacheService,
-    viewportGridService,
-    stateSyncService,
-  } = servicesManager.services as CornerstoneServices;
-
-  const [viewportDialogState] = useViewportDialog();
-
-  const cineHandler = useCallback(() => {
-    if (!cines || !cines[viewportId] || !enabledVPElement) {
-      return;
-    }
-
-    const cine = cines[viewportId];
-    const isPlaying = cine.isPlaying || false;
-    const frameRate = cine.frameRate || 24;
-
-    const validFrameRate = Math.max(frameRate, 1);
-
-    if (isPlaying) {
-      cineService.playClip(enabledVPElement, {
-        framesPerSecond: validFrameRate,
-      });
-    } else {
-      cineService.stopClip(enabledVPElement);
-    }
-  }, [cines, viewportId, cineService, enabledVPElement]);
-
-  useEffect(() => {
-    eventTarget.addEventListener(Enums.Events.STACK_VIEWPORT_NEW_STACK, cineHandler);
-
-    return () => {
-      cineService.setCine({ id: viewportId, isPlaying: false });
-      eventTarget.removeEventListener(Enums.Events.STACK_VIEWPORT_NEW_STACK, cineHandler);
-    };
-  }, [enabledVPElement]);
-
-  useEffect(() => {
-    if (!cines || !cines[viewportId] || !enabledVPElement) {
-      return;
-    }
-
-    cineHandler();
-
-    return () => {
-      if (enabledVPElement && cines?.[viewportId]?.isPlaying) {
-        cineService.stopClip(enabledVPElement);
-      }
-    };
-  }, [cines, viewportId, cineService, enabledVPElement, cineHandler]);
-
-  const cine = cines[viewportId];
-  const isPlaying = cine?.isPlaying ?? false;
-  const frameRate = cine?.frameRate ?? 24;
-
-  const handleCineClose = () => {
-    toolbarService.recordInteraction({
-      groupId: 'MoreTools',
-      itemId: 'cine',
-      interactionType: 'toggle',
-      commands: [
-        {
-          commandName: 'toggleCine',
-          commandOptions: {},
-          context: 'CORNERSTONE',
-        },
-      ],
-    });
-  };
-
-  // useCallback for scroll bar height calculation
-  const setImageScrollBarHeight = useCallback(() => {
-    const scrollbarHeight = `${elementRef.current.clientHeight - 20}px`;
-    setScrollbarHeight(scrollbarHeight);
-  }, [elementRef]);
-
-  // useCallback for onResize
-  const onResize = useCallback(() => {
-    if (elementRef.current) {
-      cornerstoneViewportService.resize();
-      setImageScrollBarHeight();
-    }
-  }, [elementRef]);
-=======
         setEnabledElement(viewportId, element);
         setEnabledVPElement(element);
->>>>>>> 7b409639
 
         const renderingEngineId = viewportInfo.getRenderingEngineId();
         const toolGroupId = viewportInfo.getToolGroupId();
