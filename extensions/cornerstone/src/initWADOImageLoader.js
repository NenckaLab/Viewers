import { volumeLoader } from '@cornerstonejs/core';
import {
  cornerstoneStreamingImageVolumeLoader,
  cornerstoneStreamingDynamicImageVolumeLoader,
<<<<<<< HEAD
} from '@cornerstonejs/streaming-image-volume-loader';
import dicomImageLoader, { webWorkerManager } from '@cornerstonejs/dicom-image-loader';
import dicomParser from 'dicom-parser';
=======
} from '@cornerstonejs/core/loaders';
import dicomImageLoader from '@cornerstonejs/dicom-image-loader';
>>>>>>> 7b409639
import { errorHandler, utils } from '@ohif/core';

const { registerVolumeLoader } = volumeLoader;

export default function initWADOImageLoader(
  userAuthenticationService,
  appConfig,
  extensionManager
) {
  registerVolumeLoader('cornerstoneStreamingImageVolume', cornerstoneStreamingImageVolumeLoader);

  registerVolumeLoader(
    'cornerstoneStreamingDynamicImageVolume',
    cornerstoneStreamingDynamicImageVolumeLoader
  );

<<<<<<< HEAD
  dicomImageLoader.configure({
    decodeConfig: {
      // !! IMPORTANT !!
      // We should set this flag to false, since, by default @cornerstonejs/dicom-image-loader
      // will convert everything to integers (to be able to work with cornerstone-2d).
      // Until the default is set to true (which is the case for cornerstone3D),
      // we should set this flag to false.
      convertFloatPixelDataToInt: false,
    },
=======
  dicomImageLoader.init({
    maxWebWorkers: Math.min(
      Math.max(navigator.hardwareConcurrency - 1, 1),
      appConfig.maxNumberOfWebWorkers
    ),
>>>>>>> 7b409639
    beforeSend: function (xhr) {
      //TODO should be removed in the future and request emitted by DicomWebDataSource
      const sourceConfig = extensionManager.getActiveDataSource()?.[0].getConfig() ?? {};
      const headers = userAuthenticationService.getAuthorizationHeader();
      const acceptHeader = utils.generateAcceptHeader(
        sourceConfig.acceptHeader,
        sourceConfig.requestTransferSyntaxUID,
        sourceConfig.omitQuotationForMultipartRequest
      );

      const xhrRequestHeaders = {
        Accept: acceptHeader,
      };

      if (headers) {
        Object.assign(xhrRequestHeaders, headers);
      }

      return xhrRequestHeaders;
    },
    errorInterceptor: error => {
      errorHandler.getHTTPErrorHandler(error);
    },
  });
}

export function destroy() {
  console.debug('Destroying WADO Image Loader');
}<|MERGE_RESOLUTION|>--- conflicted
+++ resolved
@@ -2,14 +2,8 @@
 import {
   cornerstoneStreamingImageVolumeLoader,
   cornerstoneStreamingDynamicImageVolumeLoader,
-<<<<<<< HEAD
-} from '@cornerstonejs/streaming-image-volume-loader';
-import dicomImageLoader, { webWorkerManager } from '@cornerstonejs/dicom-image-loader';
-import dicomParser from 'dicom-parser';
-=======
 } from '@cornerstonejs/core/loaders';
 import dicomImageLoader from '@cornerstonejs/dicom-image-loader';
->>>>>>> 7b409639
 import { errorHandler, utils } from '@ohif/core';
 
 const { registerVolumeLoader } = volumeLoader;
@@ -26,23 +20,11 @@
     cornerstoneStreamingDynamicImageVolumeLoader
   );
 
-<<<<<<< HEAD
-  dicomImageLoader.configure({
-    decodeConfig: {
-      // !! IMPORTANT !!
-      // We should set this flag to false, since, by default @cornerstonejs/dicom-image-loader
-      // will convert everything to integers (to be able to work with cornerstone-2d).
-      // Until the default is set to true (which is the case for cornerstone3D),
-      // we should set this flag to false.
-      convertFloatPixelDataToInt: false,
-    },
-=======
   dicomImageLoader.init({
     maxWebWorkers: Math.min(
       Math.max(navigator.hardwareConcurrency - 1, 1),
       appConfig.maxNumberOfWebWorkers
     ),
->>>>>>> 7b409639
     beforeSend: function (xhr) {
       //TODO should be removed in the future and request emitted by DicomWebDataSource
       const sourceConfig = extensionManager.getActiveDataSource()?.[0].getConfig() ?? {};
