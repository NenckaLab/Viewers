--- conflicted
+++ resolved
@@ -1,14 +1,10 @@
 import { ServicesManager, Types } from '@ohif/core';
-<<<<<<< HEAD
-import { cache as cs3DCache, Enums, volumeLoader } from '@cornerstonejs/core';
-=======
 import {
   cache as cs3DCache,
   Enums,
   volumeLoader,
   utilities as utils,
 } from '@cornerstonejs/core';
->>>>>>> 652e61a4
 
 import getCornerstoneViewportType from '../../utils/getCornerstoneViewportType';
 import {
