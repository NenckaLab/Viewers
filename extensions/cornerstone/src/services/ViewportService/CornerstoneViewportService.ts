--- conflicted
+++ resolved
@@ -468,18 +468,11 @@
     // The broadcast event here ensures that listeners have a valid, up to date
     // viewport to access.  Doing it too early can result in exceptions or
     // invalid data.
-<<<<<<< HEAD
-    this._broadcastEvent(this.EVENTS.VIEWPORT_DATA_CHANGED, {
-      viewportData,
-      viewportId,
-      viewportInfo,
-=======
     displaySetPromise.then(() => {
       this._broadcastEvent(this.EVENTS.VIEWPORT_DATA_CHANGED, {
         viewportData,
         viewportId,
       });
->>>>>>> 7b409639
     });
   }
 
@@ -497,6 +490,7 @@
     }
 
     const viewport = this.renderingEngine.getViewport(viewportId);
+
     return viewport;
   }
 
@@ -882,11 +876,6 @@
       }
     }
 
-<<<<<<< HEAD
-    viewport.render();
-
-=======
->>>>>>> 7b409639
     this._broadcastEvent(this.EVENTS.VIEWPORT_VOLUMES_CHANGED, {
       viewportInfo,
     });
@@ -908,40 +897,6 @@
           displaySet?.isOverlayDisplaySet && ['SEG', 'RTSTRUCT'].includes(displaySet.Modality)
       );
 
-<<<<<<< HEAD
-      if (isSegmentationInToolGroup) {
-        continue;
-      }
-
-      // otherwise, check if the hydrated segmentations are in the same FrameOfReferenceUID
-      // as the primary displaySet, if so add the representation (since it was not there)
-      const { id: segDisplaySetInstanceUID } = segmentation;
-      let segFrameOfReferenceUID = this._getFrameOfReferenceUID(segDisplaySetInstanceUID);
-
-      if (!segFrameOfReferenceUID) {
-        // if the segmentation displaySet does not have a FrameOfReferenceUID, we might check the
-        // segmentation itself maybe it has a FrameOfReferenceUID
-        const { FrameOfReferenceUID } = segmentation;
-        if (FrameOfReferenceUID) {
-          segFrameOfReferenceUID = FrameOfReferenceUID;
-        }
-      }
-
-      if (!segFrameOfReferenceUID) {
-        return;
-      }
-
-      let shouldDisplaySeg = false;
-
-      for (const displaySetInstanceUID of displaySetInstanceUIDs) {
-        const primaryFrameOfReferenceUID = this._getFrameOfReferenceUID(displaySetInstanceUID);
-
-        if (segFrameOfReferenceUID === primaryFrameOfReferenceUID) {
-          shouldDisplaySeg = true;
-          break;
-        }
-      }
-=======
     // if it is only the overlay displaySet, then we need to get the reference
     // displaySet imageIds and set them as the imageIds for the viewport,
     // here we can do some logic if the reference is missing
@@ -949,7 +904,6 @@
     if (!segOrRTSOverlayDisplaySet) {
       return;
     }
->>>>>>> 7b409639
 
     const referenceDisplaySet = displaySetService.getDisplaySetByUID(
       segOrRTSOverlayDisplaySet.referencedDisplaySetInstanceUID
