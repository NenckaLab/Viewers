import { PubSubService, ServicesManager } from '@ohif/core';
import * as OhifTypes from '@ohif/core/types';
import {
  RenderingEngine,
  StackViewport,
  Types,
  getRenderingEngine,
  utilities as csUtils,
  VolumeViewport,
  VolumeViewport3D,
  cache,
  utilities,
  CONSTANTS,
  Enums as csEnums,
} from '@cornerstonejs/core';

import {
  utilities as csToolsUtils,
  Enums as csToolsEnums,
} from '@cornerstonejs/tools';
import { IViewportService } from './IViewportService';
import { RENDERING_ENGINE_ID } from './constants';
import ViewportInfo, {
  ViewportOptions,
  DisplaySetOptions,
  PublicViewportOptions,
} from './Viewport';
import {
  StackViewportData,
  VolumeViewportData,
} from '../../types/CornerstoneCacheService';
import { Presentation, Presentations } from '../../types/Presentation';

import JumpPresets from '../../utils/JumpPresets';

const EVENTS = {
  VIEWPORT_DATA_CHANGED:
    'event::cornerstoneViewportService:viewportDataChanged',
};

/**
 * Handles cornerstone viewport logic including enabling, disabling, and
 * updating the viewport.
 */
class CornerstoneViewportService extends PubSubService
  implements IViewportService {
  static REGISTRATION = {
    name: 'cornerstoneViewportService',
    altName: 'CornerstoneViewportService',
    create: ({
      servicesManager,
    }: OhifTypes.Extensions.ExtensionParams): CornerstoneViewportService => {
      return new CornerstoneViewportService(servicesManager);
    },
  };

  renderingEngine: Types.IRenderingEngine | null;
  viewportsInfo: Map<number, ViewportInfo> = new Map();
  viewportsById: Map<string, ViewportInfo> = new Map();
  viewportGridResizeObserver: ResizeObserver | null;
  viewportsDisplaySets: Map<string, string[]> = new Map();

  // Some configs
  enableResizeDetector: true;
  resizeRefreshRateMs: 200;
  resizeRefreshMode: 'debounce';
  servicesManager = null;

  constructor(servicesManager: ServicesManager) {
    super(EVENTS);
    this.renderingEngine = null;
    this.viewportGridResizeObserver = null;
    this.servicesManager = servicesManager;
  }

  /**
   * Adds the HTML element to the viewportService
   * @param {*} viewportIndex
   * @param {*} elementRef
   */
  public enableViewport(
    viewportIndex: number,
    viewportOptions: PublicViewportOptions,
    elementRef: HTMLDivElement
  ): void {
    // Use the provided viewportId
    // Not providing a viewportId is frowned upon because it does weird things
    // on moving them around, but it does mostly work.
    if (!viewportOptions.viewportId) {
      console.warn('Should provide viewport id externally', viewportOptions);
      viewportOptions.viewportId =
        this.getViewportId(viewportIndex) || `viewport-${viewportIndex}`;
    }
    const { viewportId } = viewportOptions;
    const viewportInfo = new ViewportInfo(viewportIndex, viewportId);
    if (!viewportInfo.viewportId) {
      throw new Error('Should have viewport ID afterwards');
    }

    viewportInfo.setElement(elementRef);
    this.viewportsInfo.set(viewportIndex, viewportInfo);
    this.viewportsById.set(viewportId, viewportInfo);
  }

  public getViewportIds(): string[] {
    const viewportIds = [];

    this.viewportsInfo.forEach(viewportInfo => {
      viewportIds.push(viewportInfo.getViewportId());
    });

    return viewportIds;
  }

  public getViewportId(viewportIndex: number): string {
    return this.viewportsInfo[viewportIndex]?.viewportId;
  }

  /**
   * It retrieves the renderingEngine if it does exist, or creates one otherwise
   * @returns {RenderingEngine} rendering engine
   */
  public getRenderingEngine() {
    // get renderingEngine from cache if it exists
    const renderingEngine = getRenderingEngine(RENDERING_ENGINE_ID);

    if (renderingEngine) {
      this.renderingEngine = renderingEngine;
      return this.renderingEngine;
    }

    if (!renderingEngine || renderingEngine.hasBeenDestroyed) {
      this.renderingEngine = new RenderingEngine(RENDERING_ENGINE_ID);
    }

    return this.renderingEngine;
  }

  /**
   * It triggers the resize on the rendering engine.
   */
  public resize() {
    const immediate = true;
    const keepCamera = true;

    this.renderingEngine.resize(immediate, keepCamera);
    this.renderingEngine.render();
  }

  /**
   * Removes the viewport from cornerstone, and destroys the rendering engine
   */
  public destroy() {
    this._removeResizeObserver();
    this.viewportGridResizeObserver = null;
    try {
      this.renderingEngine?.destroy?.();
    } catch (e) {
      console.warn('Rendering engine not destroyed', e);
    }
    this.viewportsDisplaySets.clear();
    this.renderingEngine = null;
    cache.purgeCache();
  }

  /**
   * Disables the viewport inside the renderingEngine, if no viewport is left
   * it destroys the renderingEngine.
   *
   * This is called when the element goes away entirely - with new viewportId's
   * created for every new viewport, this will be called whenever the set of
   * viewports is changed, but NOT when the viewport position changes only.
   *
   * @param viewportIndex
   */
  public disableElement(viewportIndex: number): void {
    const viewportInfo = this.viewportsInfo.get(viewportIndex);
    if (!viewportInfo) {
      return;
    }

    const viewportId = viewportInfo.getViewportId();

    this.renderingEngine && this.renderingEngine.disableElement(viewportId);

    this.viewportsInfo.get(viewportIndex).destroy();
    this.viewportsInfo.delete(viewportIndex);
    this.viewportsById.delete(viewportId);
  }

  public setPresentations(viewport, presentations?: Presentations): void {
    const properties = presentations?.lutPresentation?.properties;
    if (properties) viewport.setProperties(properties);
    const camera = presentations?.positionPresentation?.camera;
    if (camera) viewport.setCamera(camera);
  }

  public getPresentation(viewportIndex: number): Presentation {
    const viewportInfo = this.viewportsInfo.get(viewportIndex);
    if (!viewportInfo) return;
    const { viewportType, presentationIds } = viewportInfo.getViewportOptions();

    const csViewport = this.getCornerstoneViewportByIndex(viewportIndex);
    if (!csViewport) return;

    const properties = csViewport.getProperties();
    if (properties.isComputedVOI) {
      delete properties.voiRange;
      delete properties.VOILUTFunction;
    }
    const initialImageIndex = csViewport.getCurrentImageIdIndex();
    const camera = csViewport.getCamera();
    return {
      presentationIds,
      viewportType:
        !viewportType || viewportType === 'stack' ? 'stack' : 'volume',
      properties,
      initialImageIndex,
      camera,
    };
  }

  /**
   * Uses the renderingEngine to enable the element for the given viewport index
   * and sets the displaySet data to the viewport
   * @param {*} viewportIndex
   * @param {*} displaySet
   * @param {*} dataSource
   * @returns
   */
  public setViewportData(
    viewportIndex: number,
    viewportData: StackViewportData | VolumeViewportData,
    publicViewportOptions: PublicViewportOptions,
    publicDisplaySetOptions: DisplaySetOptions[],
    presentations?: Presentations
  ): void {
    const renderingEngine = this.getRenderingEngine();
    const viewportId =
      publicViewportOptions.viewportId || this.getViewportId(viewportIndex);
    if (!viewportId) {
      throw new Error('Must define viewportId externally');
    }

    const viewportInfo = this.viewportsById.get(viewportId);

    if (!viewportInfo) {
      throw new Error('Viewport info not defined');
    }

    // If the viewport has moved index, then record the new index
    if (viewportInfo.viewportIndex !== viewportIndex) {
      this.viewportsInfo.delete(viewportInfo.viewportIndex);
      this.viewportsInfo.set(viewportIndex, viewportInfo);
      viewportInfo.viewportIndex = viewportIndex;
    }

    viewportInfo.setRenderingEngineId(renderingEngine.id);

    const {
      viewportOptions,
      displaySetOptions,
    } = this._getViewportAndDisplaySetOptions(
      publicViewportOptions,
      publicDisplaySetOptions,
      viewportInfo
    );

    viewportInfo.setViewportOptions(viewportOptions);
    viewportInfo.setDisplaySetOptions(displaySetOptions);
    viewportInfo.setViewportData(viewportData);

    const element = viewportInfo.getElement();
    const type = viewportInfo.getViewportType();
    const background = viewportInfo.getBackground();
    const orientation = viewportInfo.getOrientation();

    const viewportInput: Types.PublicViewportInput = {
      viewportId,
      element,
      type,
      defaultOptions: {
        background,
        orientation,
      },
    };

    // Todo: this is not optimal at all, we are re-enabling the already enabled
    // element which is not what we want. But enabledElement as part of the
    // renderingEngine is designed to be used like this. This will trigger
    // ENABLED_ELEMENT again and again, which will run onEnableElement callbacks
    renderingEngine.enableElement(viewportInput);

    const viewport = renderingEngine.getViewport(viewportId);
    this._setDisplaySets(viewport, viewportData, viewportInfo, presentations);

    // The broadcast event here ensures that listeners have a valid, up to date
    // viewport to access.  Doing it too early can result in exceptions or
    // invalid data.
    this._broadcastEvent(this.EVENTS.VIEWPORT_DATA_CHANGED, {
      viewportData,
      viewportIndex,
      viewportId,
    });
  }

  public getCornerstoneViewport(
    viewportId: string
  ): Types.IStackViewport | Types.IVolumeViewport | null {
    const viewportInfo = this.getViewportInfo(viewportId);

    if (
      !viewportInfo ||
      !this.renderingEngine ||
      this.renderingEngine.hasBeenDestroyed
    ) {
      return null;
    }

    const viewport = this.renderingEngine.getViewport(viewportId);

    return viewport;
  }

  public getCornerstoneViewportByIndex(
    viewportIndex: number
  ): Types.IStackViewport | Types.IVolumeViewport | null {
    const viewportInfo = this.getViewportInfoByIndex(viewportIndex);

    if (
      !viewportInfo ||
      !this.renderingEngine ||
      this.renderingEngine.hasBeenDestroyed
    ) {
      return null;
    }

    const viewport = this.renderingEngine.getViewport(
      viewportInfo.getViewportId()
    );

    return viewport;
  }

  /**
   * Returns the viewportIndex for the provided viewportId
   * @param {string} viewportId - the viewportId
   * @returns {number} - the viewportIndex
   */
  public getViewportInfoByIndex(viewportIndex: number): ViewportInfo {
    return this.viewportsInfo.get(viewportIndex);
  }

  public getViewportInfo(viewportId: string): ViewportInfo {
    // @ts-ignore
    for (const [index, viewport] of this.viewportsInfo.entries()) {
      if (viewport.getViewportId() === viewportId) {
        return viewport;
      }
    }
    return null;
  }

  _setStackViewport(
    viewport: Types.IStackViewport,
    viewportData: StackViewportData,
    viewportInfo: ViewportInfo,
    presentations: Presentations
  ): void {
    const displaySetOptions = viewportInfo.getDisplaySetOptions();

    const {
      imageIds,
      initialImageIndex,
      displaySetInstanceUID,
    } = viewportData.data;

    this.viewportsDisplaySets.set(viewport.id, [displaySetInstanceUID]);

    let initialImageIndexToUse =
      presentations?.positionPresentation?.initialImageIndex ??
      initialImageIndex;

    if (
      initialImageIndexToUse === undefined ||
      initialImageIndexToUse === null
    ) {
      initialImageIndexToUse =
        this._getInitialImageIndexForViewport(viewportInfo, imageIds) || 0;
    }

    const properties = { ...presentations.lutPresentation?.properties };
    if (!presentations.lutPresentation?.properties) {
      const { voi, voiInverted } = displaySetOptions[0];
      if (voi && (voi.windowWidth || voi.windowCenter)) {
        const { lower, upper } = csUtils.windowLevel.toLowHighRange(
          voi.windowWidth,
          voi.windowCenter
        );
        properties.voiRange = { lower, upper };
      }

      if (voiInverted !== undefined) {
        properties.invert = voiInverted;
      }
    }

    viewport.setStack(imageIds, initialImageIndexToUse).then(() => {
      viewport.setProperties(properties);
      const camera = presentations.positionPresentation?.camera;
      if (camera) viewport.setCamera(camera);
    });
  }

  private _getInitialImageIndexForViewport(
    viewportInfo: ViewportInfo,
    imageIds?: string[]
  ): number {
    const initialImageOptions = viewportInfo.getInitialImageOptions();

    if (!initialImageOptions) {
      return;
    }

    const { index, preset } = initialImageOptions;
    const viewportType = viewportInfo.getViewportType();

    let numberOfSlices;
    if (viewportType === csEnums.ViewportType.STACK) {
      numberOfSlices = imageIds.length;
    } else if (viewportType === csEnums.ViewportType.ORTHOGRAPHIC) {
      const viewport = this.getCornerstoneViewport(
        viewportInfo.getViewportId()
      );
      const imageSliceData = csUtils.getImageSliceDataForVolumeViewport(
        viewport
      );

      if (!imageSliceData) {
        return;
      }

      ({ numberOfSlices } = imageSliceData);
    } else {
      return;
    }

    return this._getInitialImageIndex(numberOfSlices, index, preset);
  }

  _getInitialImageIndex(
    numberOfSlices: number,
    imageIndex?: number,
    preset?: JumpPresets
  ): number {
    const lastSliceIndex = numberOfSlices - 1;

    if (imageIndex !== undefined) {
      return csToolsUtils.clip(imageIndex, 0, lastSliceIndex);
    }

    if (preset === JumpPresets.First) {
      return 0;
    }

    if (preset === JumpPresets.Last) {
      return lastSliceIndex;
    }

    if (preset === JumpPresets.Middle) {
      // Note: this is a simple but yet very important formula.
      // since viewport reset works with the middle slice
      // if the below formula is not correct, on a viewport reset
      // it will jump to a different slice than the middle one which
      // was the initial slice, and we have some tools such as Crosshairs
      // which rely on a relative camera modifications and those will break.
      return lastSliceIndex % 2 === 0
        ? lastSliceIndex / 2
        : (lastSliceIndex + 1) / 2;
    }

    return 0;
  }

  async _setVolumeViewport(
    viewport: Types.IVolumeViewport,
    viewportData: VolumeViewportData,
    viewportInfo: ViewportInfo,
    presentations: Presentations
  ): Promise<void> {
    // TODO: We need to overhaul the way data sources work so requests can be made
    // async. I think we should follow the image loader pattern which is async and
    // has a cache behind it.
    // The problem is that to set this volume, we need the metadata, but the request is
    // already in-flight, and the promise is not cached, so we have no way to wait for
    // it and know when it has fully arrived.
    // loadStudyMetadata(StudyInstanceUID) => Promise([instances for study])
    // loadSeriesMetadata(StudyInstanceUID, SeriesInstanceUID) => Promise([instances for series])
    // If you call loadStudyMetadata and it's not in the DicomMetadataStore cache, it should fire
    // a request through the data source?
    // (This call may or may not create sub-requests for series metadata)
    const volumeInputArray = [];
    const displaySetOptionsArray = viewportInfo.getDisplaySetOptions();
    const { hangingProtocolService } = this.servicesManager.services;

    const volumeToLoad = [];
    const displaySetInstanceUIDs = [];

    for (const [index, data] of viewportData.data.entries()) {
      const { volume, imageIds, displaySetInstanceUID } = data;

      displaySetInstanceUIDs.push(displaySetInstanceUID);

      if (!volume) {
        console.log('Volume display set not found');
        continue;
      }

      volumeToLoad.push(volume);

      const displaySetOptions = displaySetOptionsArray[index];
      const { volumeId } = volume;

      volumeInputArray.push({
        imageIds,
        volumeId,
        blendMode: displaySetOptions.blendMode,
        slabThickness: this._getSlabThickness(displaySetOptions, volumeId),
      });
    }

    this.viewportsDisplaySets.set(viewport.id, displaySetInstanceUIDs);

    if (
      hangingProtocolService.hasCustomImageLoadStrategy() &&
      !hangingProtocolService.customImageLoadPerformed
    ) {
      // delegate the volume loading to the hanging protocol service if it has a custom image load strategy
      return hangingProtocolService.runImageLoadStrategy({
        viewportId: viewport.id,
        volumeInputArray,
      });
    }

    volumeToLoad.forEach(volume => {
      if (!volume.loadStatus.loaded && !volume.loadStatus.loading) {
        volume.load();
      }
    });

    // This returns the async continuation only
    return this.setVolumesForViewport(
      viewport,
      volumeInputArray,
      presentations
    );
  }

  public async setVolumesForViewport(
    viewport,
    volumeInputArray,
    presentations
  ) {
    const {
      displaySetService,
      toolGroupService,
    } = this.servicesManager.services;

    const viewportInfo = this.getViewportInfo(viewport.id);
    const displaySetOptions = viewportInfo.getDisplaySetOptions();

    // Todo: use presentations states
    const volumesProperties = volumeInputArray.map((volumeInput, index) => {
      const { volumeId } = volumeInput;
      const displaySetOption = displaySetOptions[index];
      const { voi, voiInverted, colormap, displayPreset } = displaySetOption;
      const properties = {};

      if (voi && (voi.windowWidth || voi.windowCenter)) {
        const { lower, upper } = csUtils.windowLevel.toLowHighRange(
          voi.windowWidth,
          voi.windowCenter
        );
        properties.voiRange = { lower, upper };
      }

      if (voiInverted !== undefined) {
        properties.invert = voiInverted;
      }

      if (colormap !== undefined) {
        properties.colormap = colormap;
      }

      if (displayPreset !== undefined) {
        properties.preset = displayPreset;
      }

      return { properties, volumeId };
    });

    await viewport.setVolumes(volumeInputArray);
    volumesProperties.forEach(({ properties, volumeId }) => {
      viewport.setProperties(properties, volumeId);
    });

    this.setPresentations(viewport, presentations);

    // load any secondary displaySets
    const displaySetInstanceUIDs = this.viewportsDisplaySets.get(viewport.id);

    // can be SEG or RTSTRUCT for now
    const overlayDisplaySet = displaySetInstanceUIDs
      .map(displaySetService.getDisplaySetByUID)
      .find(displaySet => displaySet?.isOverlayDisplaySet);

    if (overlayDisplaySet) {
      this.addOverlayRepresentationForDisplaySet(overlayDisplaySet, viewport);
    } else {
      // If the displaySet is not a SEG displaySet we assume it is a primary displaySet
      // and we can look into hydrated segmentations to check if any of them are
      // associated with the primary displaySet

      // get segmentations only returns the hydrated segmentations
      this._addSegmentationRepresentationToToolGroupIfNecessary(
        displaySetInstanceUIDs,
        viewport
      );
    }

<<<<<<< HEAD
    const viewportInfo = this.getViewportInfo(viewport.id);
=======
>>>>>>> 652e61a4
    const toolGroup = toolGroupService.getToolGroupForViewport(viewport.id);
    csToolsUtils.segmentation.triggerSegmentationRender(toolGroup.id);

    const imageIndex = this._getInitialImageIndexForViewport(viewportInfo);

    if (imageIndex !== undefined) {
      csToolsUtils.jumpToSlice(viewport.element, {
        imageIndex,
      });
    }

    viewport.render();
  }

  private _addSegmentationRepresentationToToolGroupIfNecessary(
    displaySetInstanceUIDs: string[],
    viewport: any
  ) {
    const {
      segmentationService,
      toolGroupService,
    } = this.servicesManager.services;
<<<<<<< HEAD

    const toolGroup = toolGroupService.getToolGroupForViewport(viewport.id);

    // this only returns hydrated segmentations
    const segmentations = segmentationService.getSegmentations();

=======

    const toolGroup = toolGroupService.getToolGroupForViewport(viewport.id);

    // this only returns hydrated segmentations
    const segmentations = segmentationService.getSegmentations();

>>>>>>> 652e61a4
    for (const segmentation of segmentations) {
      const toolGroupSegmentationRepresentations =
        segmentationService.getSegmentationRepresentationsForToolGroup(
          toolGroup.id
        ) || [];

      // if there is already a segmentation representation for this segmentation
      // for this toolGroup, don't bother at all
      const isSegmentationInToolGroup = toolGroupSegmentationRepresentations.find(
        representation => representation.segmentationId === segmentation.id
      );

      if (isSegmentationInToolGroup) {
        continue;
      }

      // otherwise, check if the hydrated segmentations are in the same FOR
      // as the primary displaySet, if so add the representation (since it was not there)
      const { id: segDisplaySetInstanceUID, type } = segmentation;
      const segFrameOfReferenceUID = this._getFrameOfReferenceUID(
        segDisplaySetInstanceUID
      );

      let shouldDisplaySeg = false;

      for (const displaySetInstanceUID of displaySetInstanceUIDs) {
        const primaryFrameOfReferenceUID = this._getFrameOfReferenceUID(
          displaySetInstanceUID
        );

        if (segFrameOfReferenceUID === primaryFrameOfReferenceUID) {
          shouldDisplaySeg = true;
          break;
        }
      }

      if (!shouldDisplaySeg) {
        return;
      }

      segmentationService.addSegmentationRepresentationToToolGroup(
        toolGroup.id,
        segmentation.id,
        false, // already hydrated,
        segmentation.type
      );
    }
  }

  private addOverlayRepresentationForDisplaySet(
    displaySet: any,
    viewport: any
  ) {
    const {
      segmentationService,
      toolGroupService,
    } = this.servicesManager.services;

    const { referencedVolumeId } = displaySet;
    const segmentationId = displaySet.displaySetInstanceUID;

    const toolGroup = toolGroupService.getToolGroupForViewport(viewport.id);

    const representationType =
      referencedVolumeId && cache.getVolume(referencedVolumeId) !== undefined
        ? csToolsEnums.SegmentationRepresentations.Labelmap
        : csToolsEnums.SegmentationRepresentations.Contour;

    segmentationService.addSegmentationRepresentationToToolGroup(
      toolGroup.id,
      segmentationId,
      false,
      representationType
    );
  }

  // Todo: keepCamera is an interim solution until we have a better solution for
  // keeping the camera position when the viewport data is changed
  public updateViewport(
    viewportIndex: number,
    viewportData,
    keepCamera = false
  ) {
    const viewportInfo = this.getViewportInfoByIndex(viewportIndex);

    const viewportId = viewportInfo.getViewportId();
    const viewport = this.getCornerstoneViewport(viewportId);
    const viewportCamera = viewport.getCamera();

    if (viewport instanceof VolumeViewport) {
      this._setVolumeViewport(viewport, viewportData, viewportInfo).then(() => {
        if (keepCamera) {
          viewport.setCamera(viewportCamera);
          viewport.render();
        }
      });

      return;
    }

    if (viewport instanceof StackViewport) {
      this._setStackViewport(viewport, viewportData, viewportInfo);
      return;
    }
  }

  _setDisplaySets(
    viewport: StackViewport | VolumeViewport,
    viewportData: StackViewportData | VolumeViewportData,
    viewportInfo: ViewportInfo,
    presentations: Presentations = {}
  ): void {
    if (viewport instanceof StackViewport) {
      this._setStackViewport(
        viewport,
        viewportData as StackViewportData,
        viewportInfo,
        presentations
      );
    } else if (
      viewport instanceof VolumeViewport ||
      viewport instanceof VolumeViewport3D
    ) {
      this._setVolumeViewport(
        viewport,
        viewportData as VolumeViewportData,
        viewportInfo,
        presentations
      );
    } else {
      throw new Error('Unknown viewport type');
    }
  }

  /**
   * Removes the resize observer from the viewport element
   */
  _removeResizeObserver() {
    if (this.viewportGridResizeObserver) {
      this.viewportGridResizeObserver.disconnect();
    }
  }

  _getSlabThickness(displaySetOptions, volumeId) {
    const { blendMode } = displaySetOptions;
    if (
      blendMode === undefined ||
      displaySetOptions.slabThickness === undefined
    ) {
      return;
    }

    // if there is a slabThickness set as a number then use it
    if (typeof displaySetOptions.slabThickness === 'number') {
      return displaySetOptions.slabThickness;
    }

    if (displaySetOptions.slabThickness.toLowerCase() === 'fullvolume') {
      // calculate the slab thickness based on the volume dimensions
      const imageVolume = cache.getVolume(volumeId);

      const { dimensions } = imageVolume;
      const slabThickness = Math.sqrt(
        dimensions[0] * dimensions[0] +
          dimensions[1] * dimensions[1] +
          dimensions[2] * dimensions[2]
      );

      return slabThickness;
    }
  }

  _getViewportAndDisplaySetOptions(
    publicViewportOptions: PublicViewportOptions,
    publicDisplaySetOptions: DisplaySetOptions[],
    viewportInfo: ViewportInfo
  ): {
    viewportOptions: ViewportOptions;
    displaySetOptions: DisplaySetOptions[];
  } {
    const viewportIndex = viewportInfo.getViewportIndex();

    // Creating a temporary viewportInfo to handle defaults
    const newViewportInfo = new ViewportInfo(
      viewportIndex,
      viewportInfo.getViewportId()
    );

    // To handle setting the default values if missing for the viewportOptions and
    // displaySetOptions
    newViewportInfo.setPublicViewportOptions(publicViewportOptions);
    newViewportInfo.setPublicDisplaySetOptions(publicDisplaySetOptions);

    const newViewportOptions = newViewportInfo.getViewportOptions();
    const newDisplaySetOptions = newViewportInfo.getDisplaySetOptions();

    return {
      viewportOptions: newViewportOptions,
      displaySetOptions: newDisplaySetOptions,
    };
  }

  _getFrameOfReferenceUID(displaySetInstanceUID) {
    const { displaySetService } = this.servicesManager.services;
    const displaySet = displaySetService.getDisplaySetByUID(
      displaySetInstanceUID
    );

    if (!displaySet) {
      return;
    }

    if (displaySet.frameOfReferenceUID) {
      return displaySet.frameOfReferenceUID;
    }

    if (displaySet.Modality === 'SEG') {
      const { instance } = displaySet;
      return instance.FrameOfReferenceUID;
    }

    if (displaySet.Modality === 'RTSTRUCT') {
      const { instance } = displaySet;
      return instance.ReferencedFrameOfReferenceSequence.FrameOfReferenceUID;
    }

    const { images } = displaySet;
    if (images && images.length) {
      return images[0].FrameOfReferenceUID;
    }
  }

  /**
   * Looks through the viewports to see if the specified measurement can be
   * displayed in one of the viewports.
   *
   * @param measurement
   *          The measurement that is desired to view.
   * @param activeViewportIndex - the index that was active at the time the jump
   *          was initiated.
   * @return the viewportIndex to display the given measurement
   */
  public getViewportIndexToJump(
    activeViewportIndex: number,
    displaySetInstanceUID: string,
    cameraProps: unknown
  ): number {
    const viewportInfo = this.viewportsInfo.get(activeViewportIndex);
    const { referencedImageId } = cameraProps;
    if (viewportInfo?.contains(displaySetInstanceUID, referencedImageId)) {
      return activeViewportIndex;
    }

    return (
      [...this.viewportsById.values()].find(viewportInfo =>
        viewportInfo.contains(displaySetInstanceUID, referencedImageId)
      )?.viewportIndex ?? -1
    );
  }
}

export default CornerstoneViewportService;<|MERGE_RESOLUTION|>--- conflicted
+++ resolved
@@ -628,10 +628,6 @@
       );
     }
 
-<<<<<<< HEAD
-    const viewportInfo = this.getViewportInfo(viewport.id);
-=======
->>>>>>> 652e61a4
     const toolGroup = toolGroupService.getToolGroupForViewport(viewport.id);
     csToolsUtils.segmentation.triggerSegmentationRender(toolGroup.id);
 
@@ -654,21 +650,12 @@
       segmentationService,
       toolGroupService,
     } = this.servicesManager.services;
-<<<<<<< HEAD
 
     const toolGroup = toolGroupService.getToolGroupForViewport(viewport.id);
 
     // this only returns hydrated segmentations
     const segmentations = segmentationService.getSegmentations();
 
-=======
-
-    const toolGroup = toolGroupService.getToolGroupForViewport(viewport.id);
-
-    // this only returns hydrated segmentations
-    const segmentations = segmentationService.getSegmentations();
-
->>>>>>> 652e61a4
     for (const segmentation of segmentations) {
       const toolGroupSegmentationRepresentations =
         segmentationService.getSegmentationRepresentationsForToolGroup(
