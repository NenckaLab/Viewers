import { Types, Enums } from '@cornerstonejs/core';
import { Types as UITypes } from '@ohif/ui';
import {
  StackViewportData,
  VolumeViewportData,
} from '../../types/CornerstoneCacheService';
import getCornerstoneBlendMode from '../../utils/getCornerstoneBlendMode';
import getCornerstoneOrientation from '../../utils/getCornerstoneOrientation';
import getCornerstoneViewportType from '../../utils/getCornerstoneViewportType';
import JumpPresets from '../../utils/JumpPresets';
import { SyncGroup } from '../SyncGroupService/SyncGroupService';

export type InitialImageOptions = {
  index?: number;
  preset?: JumpPresets;
};

export type ViewportOptions = {
  id?: string;
  viewportType: Enums.ViewportType;
  toolGroupId: string;
  viewportId: string;
  // Presentation ID to store/load presentation state from
  presentationIds?: UITypes.PresentationIds;
  orientation?: Enums.OrientationAxis;
  background?: Types.Point3;
  syncGroups?: SyncGroup[];
  initialImageOptions?: InitialImageOptions;
  customViewportProps?: Record<string, unknown>;
  /*
   * Allows drag and drop of display sets not matching viewport options, but
   * doesn't show them initially.  Displays initially blank if no required match
   */
  allowUnmatchedView?: boolean;
};

export type PublicViewportOptions = {
  id?: string;
  viewportType?: string;
  toolGroupId?: string;
  presentationIds?: UITypes.PresentationIds;
  viewportId?: string;
  orientation?: Enums.OrientationAxis;
  background?: Types.Point3;
  syncGroups?: SyncGroup[];
  initialImageOptions?: InitialImageOptions;
  customViewportProps?: Record<string, unknown>;
  allowUnmatchedView?: boolean;
};

export type DisplaySetSelector = {
  id?: string;
  options?: PublicDisplaySetOptions;
};

export type PublicDisplaySetOptions = {
  /** The display set options can have an id in order to distinguish
   * it from other similar items.
   */
  id?: string;
  voi?: VOI;
  voiInverted?: boolean;
  blendMode?: string;
  slabThickness?: number;
  colormap?: string;
  displayPreset?: string;
};

export type DisplaySetOptions = {
  id?: string;
  voi?: VOI;
  voiInverted: boolean;
  blendMode?: Enums.BlendModes;
  slabThickness?: number;
  colormap?: string;
  displayPreset?: string;
};

type VOI = {
  windowWidth: number;
  windowCenter: number;
};

export type DisplaySet = {
  displaySetInstanceUID: string;
};

const STACK = 'stack';
const DEFAULT_TOOLGROUP_ID = 'default';

// Return true if the data contains the given display set UID OR the imageId
// if it is a composite object.
const dataContains = (
  data,
  displaySetUID: string,
  imageId?: string
): boolean => {
  if (data.displaySetInstanceUID === displaySetUID) return true;
  if (imageId && data.isCompositeStack && data.imageIds) {
    return !!data.imageIds.find(dataId => dataId === imageId);
  }
  return false;
};

class ViewportInfo {
  private viewportId = '';
  private viewportIndex: number;
  private element: HTMLDivElement;
  private viewportOptions: ViewportOptions;
  private displaySetOptions: Array<DisplaySetOptions>;
  private viewportData: StackViewportData | VolumeViewportData;
  private renderingEngineId: string;

  constructor(viewportIndex: number, viewportId: string) {
    this.viewportIndex = viewportIndex;
    this.viewportId = viewportId;
    this.setPublicViewportOptions({});
    this.setPublicDisplaySetOptions([{}]);
  }

  /**
   * Return true if the viewport contains the given display set UID,
   * OR if it is a composite stack and contains the given imageId
   */
  public contains(displaySetUID: string, imageId: string): boolean {
    if (!this.viewportData?.data) return false;

    if (this.viewportData.data.length) {
<<<<<<< HEAD
      return !!this.viewportData.find(data =>
=======
      return !!this.viewportData.data.find(data =>
>>>>>>> 652e61a4
        dataContains(data, displaySetUID, imageId)
      );
    }
    return dataContains(this.viewportData.data, displaySetUID, imageId);
  }

  public destroy = (): void => {
    this.element = null;
    this.viewportData = null;
    this.viewportOptions = null;
    this.displaySetOptions = null;
  };

  public setRenderingEngineId(renderingEngineId: string): void {
    this.renderingEngineId = renderingEngineId;
  }

  public getRenderingEngineId(): string {
    return this.renderingEngineId;
  }

  public setViewportId(viewportId: string): void {
    this.viewportId = viewportId;
  }
  public setViewportIndex(viewportIndex: number): void {
    this.viewportIndex = viewportIndex;
  }

  public setElement(element: HTMLDivElement): void {
    this.element = element;
  }

  public setViewportData(
    viewportData: StackViewportData | VolumeViewportData
  ): void {
    this.viewportData = viewportData;
  }

  public getViewportData(): StackViewportData | VolumeViewportData {
    return this.viewportData;
  }

  public getViewportIndex(): number {
    return this.viewportIndex;
  }

  public getElement(): HTMLDivElement {
    return this.element;
  }

  public getViewportId(): string {
    return this.viewportId;
  }

  public setPublicDisplaySetOptions(
    publicDisplaySetOptions: PublicDisplaySetOptions[] | DisplaySetSelector[]
  ): void {
    // map the displaySetOptions and check if they are undefined then set them to default values
    const displaySetOptions = this.mapDisplaySetOptions(
      publicDisplaySetOptions
    );

    this.setDisplaySetOptions(displaySetOptions);
  }

  public hasDisplaySet(displaySetInstanceUID: string): boolean {
    // Todo: currently this does not work for non image & referenceImage displaySets.
    // Since SEG and other derived displaySets are loaded in a different way, and not
    // via cornerstoneViewportService
    let viewportData = this.getViewportData();

    if (viewportData.viewportType === Enums.ViewportType.ORTHOGRAPHIC) {
      viewportData = viewportData as VolumeViewportData;
      return viewportData.data.some(
        ({ displaySetInstanceUID: dsUID }) => dsUID === displaySetInstanceUID
      );
    }

    viewportData = viewportData as StackViewportData;
    return viewportData.data.displaySetInstanceUID === displaySetInstanceUID;
  }

  public setPublicViewportOptions(
    viewportOptionsEntry: PublicViewportOptions
  ): void {
    let viewportType = viewportOptionsEntry.viewportType;
    const {
      toolGroupId = DEFAULT_TOOLGROUP_ID,
      presentationIds,
    } = viewportOptionsEntry;
    let orientation;

    if (!viewportType) {
      viewportType = getCornerstoneViewportType(STACK);
    } else {
      viewportType = getCornerstoneViewportType(
        viewportOptionsEntry.viewportType
      );
    }

    // map SAGITTAL, AXIAL, CORONAL orientation to be used by cornerstone
    if (viewportOptionsEntry.viewportType?.toLowerCase() !== STACK) {
      orientation = getCornerstoneOrientation(viewportOptionsEntry.orientation);
    }

    if (!toolGroupId) {
      toolGroupId = DEFAULT_TOOLGROUP_ID;
    }

    this.setViewportOptions({
      ...viewportOptionsEntry,
      viewportId: this.viewportId,
      viewportType: viewportType as Enums.ViewportType,
      orientation,
      toolGroupId,
      presentationIds,
    });
  }

  public setViewportOptions(viewportOptions: ViewportOptions): void {
    this.viewportOptions = viewportOptions;
  }

  public getViewportOptions(): ViewportOptions {
    return this.viewportOptions;
  }

  public setDisplaySetOptions(
    displaySetOptions: Array<DisplaySetOptions>
  ): void {
    this.displaySetOptions = displaySetOptions;
  }

  public getSyncGroups(): SyncGroup[] {
    this.viewportOptions.syncGroups ||= [];
    return this.viewportOptions.syncGroups;
  }

  public getDisplaySetOptions(): Array<DisplaySetOptions> {
    return this.displaySetOptions;
  }

  public getViewportType(): Enums.ViewportType {
    return this.viewportOptions.viewportType || Enums.ViewportType.STACK;
  }

  public getToolGroupId(): string {
    return this.viewportOptions.toolGroupId;
  }

  public getBackground(): Types.Point3 {
    return this.viewportOptions.background || [0, 0, 0];
  }

  public getOrientation(): Enums.OrientationAxis {
    return this.viewportOptions.orientation;
  }

  public getInitialImageOptions(): InitialImageOptions {
    return this.viewportOptions.initialImageOptions;
  }

  // Handle incoming public display set options or a display set select
  // with a contained options.
  private mapDisplaySetOptions(
    options: PublicDisplaySetOptions[] | DisplaySetSelector[] = [{}]
  ): Array<DisplaySetOptions> {
    const displaySetOptions: Array<DisplaySetOptions> = [];

    options.forEach(item => {
      let option = item?.options || item;
      if (!option) {
        option = {
          blendMode: undefined,
          slabThickness: undefined,
          colormap: undefined,
          voi: {},
          voiInverted: false,
        };
      }
      const blendMode = getCornerstoneBlendMode(option.blendMode);

      displaySetOptions.push({
        voi: option.voi,
        voiInverted: option.voiInverted,
        colormap: option.colormap,
        slabThickness: option.slabThickness,
        blendMode,
        displayPreset: option.displayPreset,
      });
    });

    return displaySetOptions;
  }
}

export default ViewportInfo;<|MERGE_RESOLUTION|>--- conflicted
+++ resolved
@@ -126,11 +126,7 @@
     if (!this.viewportData?.data) return false;
 
     if (this.viewportData.data.length) {
-<<<<<<< HEAD
-      return !!this.viewportData.find(data =>
-=======
       return !!this.viewportData.data.find(data =>
->>>>>>> 652e61a4
         dataContains(data, displaySetUID, imageId)
       );
     }
