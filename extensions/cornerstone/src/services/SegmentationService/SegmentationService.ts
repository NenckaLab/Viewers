import {
  cache,
  Enums as csEnums,
  eventTarget,
  geometryLoader,
  getEnabledElementByViewportId,
  imageLoader,
  Types as csTypes,
  utilities as csUtils,
  metaData,
} from '@cornerstonejs/core';
import {
  Enums as csToolsEnums,
  segmentation as cstSegmentation,
  Types as cstTypes,
} from '@cornerstonejs/tools';
import { PubSubService, Types as OHIFTypes } from '@ohif/core';
import i18n from '@ohif/i18n';
import { easeInOutBell, easeInOutBellRelative } from '../../utils/transitions';
import { mapROIContoursToRTStructData } from './RTSTRUCT/mapROIContoursToRTStructData';
import { SegmentationRepresentations } from '@cornerstonejs/tools/enums';
import { addColorLUT } from '@cornerstonejs/tools/segmentation/addColorLUT';
import { getNextColorLUTIndex } from '@cornerstonejs/tools/segmentation/getNextColorLUTIndex';
import { Segment } from '@cornerstonejs/tools/types/SegmentationStateTypes';
import { ContourStyle, LabelmapStyle, SurfaceStyle } from '@cornerstonejs/tools/types';
import { ViewportType } from '@cornerstonejs/core/enums';
import { SegmentationPresentation, SegmentationPresentationItem } from '../../types/Presentation';
import { updateLabelmapSegmentationImageReferences } from '@cornerstonejs/tools/segmentation/updateLabelmapSegmentationImageReferences';
import { triggerSegmentationRepresentationModified } from '@cornerstonejs/tools/segmentation/triggerSegmentationEvents';
import { convertStackToVolumeLabelmap } from '@cornerstonejs/tools/segmentation/helpers/convertStackToVolumeLabelmap';
import { getLabelmapImageIds } from '@cornerstonejs/tools/segmentation';

const LABELMAP = csToolsEnums.SegmentationRepresentations.Labelmap;
const CONTOUR = csToolsEnums.SegmentationRepresentations.Contour;

export type SegmentRepresentation = {
  segmentIndex: number;
  color: csTypes.Color;
  opacity: number;
  visible: boolean;
};

export type SegmentationData = cstTypes.Segmentation;

export type SegmentationRepresentation = cstTypes.SegmentationRepresentation & {
  viewportId: string;
  id: string;
  label: string;
  styles: cstTypes.RepresentationStyle;
  segments: {
    [key: number]: SegmentRepresentation;
  };
};

export type SegmentationInfo = {
  segmentation: SegmentationData;
  representation?: SegmentationRepresentation;
};

const EVENTS = {
  SEGMENTATION_MODIFIED: 'event::segmentation_modified',
  // fired when the segmentation is added
  SEGMENTATION_ADDED: 'event::segmentation_added',
  //
  SEGMENTATION_DATA_MODIFIED: 'event::segmentation_data_modified',
  // fired when the segmentation is removed
  SEGMENTATION_REMOVED: 'event::segmentation_removed',
  //
  // fired when segmentation representation is added
  SEGMENTATION_REPRESENTATION_MODIFIED: 'event::segmentation_representation_modified',
  // fired when segmentation representation is removed
  SEGMENTATION_REPRESENTATION_REMOVED: 'event::segmentation_representation_removed',
  //
  // LOADING EVENTS
  // fired when the active segment is loaded in SEG or RTSTRUCT
  SEGMENT_LOADING_COMPLETE: 'event::segment_loading_complete',
  // loading completed for all segments
  SEGMENTATION_LOADING_COMPLETE: 'event::segmentation_loading_complete',
};

const VALUE_TYPES = {};

const VOLUME_LOADER_SCHEME = 'cornerstoneStreamingImageVolume';

class SegmentationService extends PubSubService {
  static REGISTRATION = {
    name: 'segmentationService',
    altName: 'SegmentationService',
    create: ({ servicesManager }: OHIFTypes.Extensions.ExtensionParams): SegmentationService => {
      return new SegmentationService({ servicesManager });
    },
  };

  private _segmentationIdToColorLUTIndexMap: Map<string, number>;
  private _segmentationGroupStatsMap: Map<string, any>;
  readonly servicesManager: AppTypes.ServicesManager;
  highlightIntervalId = null;
  readonly EVENTS = EVENTS;

  constructor({ servicesManager }) {
    super(EVENTS);

    this._segmentationIdToColorLUTIndexMap = new Map();

    this.servicesManager = servicesManager;

    this._segmentationGroupStatsMap = new Map();
  }

  public onModeEnter(): void {
    this._initSegmentationService();
  }

  public onModeExit(): void {
    this.destroy();
  }

  /**
<<<<<<< HEAD
   * Adds a new segment to the specified segmentation.
   * @param segmentationId - The ID of the segmentation to add the segment to.
   * @param config - An object containing the configuration options for the new segment.
   *   - segmentIndex: (optional) The index of the segment to add. If not provided, the next available index will be used.
   *   - toolGroupId: (optional) The ID of the tool group to associate the new segment with. If not provided, the first available tool group will be used.
   *   - properties: (optional) An object containing the properties of the new segment.
   *     - label: (optional) The label of the new segment. If not provided, a default label will be used.
   *     - color: (optional) The color of the new segment in RGB format. If not provided, a default color will be used.
   *     - opacity: (optional) The opacity of the new segment. If not provided, a default opacity will be used.
   *     - visibility: (optional) Whether the new segment should be visible. If not provided, the segment will be visible by default.
   *     - isLocked: (optional) Whether the new segment should be locked for editing. If not provided, the segment will not be locked by default.
   *     - active: (optional) Whether the new segment should be the active segment to be edited. If not provided, the segment will not be active by default.
   */

  public addSegment(
    segmentationId: string,
    config: {
      segmentIndex?: number;
      toolGroupId?: string;
      properties?: {
        label?: string;
        color?: ohifTypes.RGB;
        opacity?: number;
        visibility?: boolean;
        isLocked?: boolean;
        active?: boolean;
      };
    } = {}
  ): void {
    if (config?.segmentIndex === 0) {
      throw new Error('Segment index 0 is reserved for "no label"');
    }
    const toolGroupId = config.toolGroupId ?? this._getFirstToolGroupId();

    const { segmentationRepresentationUID, segmentation } = this._getSegmentationInfo(
      segmentationId,
      toolGroupId
    );

    let segmentIndex = config.segmentIndex;
    if (!segmentIndex) {
      // grab the next available segment index
      segmentIndex = segmentation.segments.length === 0 ? 1 : segmentation.segments.length;
    }

    if (this._getSegmentInfo(segmentation, segmentIndex)) {
      throw new Error(`Segment ${segmentIndex} already exists`);
    }

    const rgbaColor = cstSegmentation.config.color.getColorForSegmentIndex(
      toolGroupId,
      segmentationRepresentationUID,
      segmentIndex
    );

    segmentation.segments[segmentIndex] = {
      label: config.properties?.label ?? `Segment ${segmentIndex}`,
      segmentIndex: segmentIndex,
      color: [rgbaColor[0], rgbaColor[1], rgbaColor[2]],
      opacity: rgbaColor[3],
      isVisible: true,
      isLocked: false,
    };

    segmentation.segmentCount++;

    // make the newly added segment the active segment
    this._setActiveSegment(segmentationId, segmentIndex);

    const suppressEvents = true;
    if (config.properties !== undefined) {
      const { color: newColor, opacity, isLocked, visibility, active } = config.properties;

      if (newColor !== undefined) {
        this._setSegmentColor(segmentationId, segmentIndex, newColor, toolGroupId, suppressEvents);
      }

      if (opacity !== undefined) {
        this._setSegmentOpacity(segmentationId, segmentIndex, opacity, toolGroupId, suppressEvents);
      }

      if (visibility !== undefined) {
        this._setSegmentVisibility(
          segmentationId,
          segmentIndex,
          visibility,
          toolGroupId,
          suppressEvents
        );
      }

      if (active !== undefined) {
        this._setActiveSegment(segmentationId, segmentIndex, suppressEvents);
      }

      if (isLocked !== undefined) {
        this._setSegmentLocked(segmentationId, segmentIndex, isLocked, suppressEvents);
      }
    }

    if (segmentation.activeSegmentIndex === null) {
      this._setActiveSegment(segmentationId, segmentIndex, suppressEvents);
    }

    // Todo: this includes non-hydrated segmentations which might not be
    // persisted in the store
    this._broadcastEvent(this.EVENTS.SEGMENTATION_UPDATED, {
      segmentation,
    });
=======
   * Retrieves a segmentation by its ID.
   *
   * @param segmentationId - The unique identifier of the segmentation to retrieve.
   * @returns The segmentation object if found, or undefined if not found.
   *
   * @remarks
   * This method directly accesses the cornerstone tools segmentation state to fetch
   * the segmentation data. It's useful when you need to access specific properties
   * or perform operations on a particular segmentation.
   */
  public getSegmentation(segmentationId: string): cstTypes.Segmentation | undefined {
    return cstSegmentation.state.getSegmentation(segmentationId);
>>>>>>> 7b409639
  }

  /**
   * Retrieves all segmentations from the cornerstone tools segmentation state.
   *
   * @returns An array of all segmentations currently stored in the state
   *
   * @remarks
   * This is a convenience method that directly accesses the cornerstone tools
   * segmentation state to get all available segmentations. It returns the raw
   * segmentation objects without any additional processing or filtering.
   */
  public getSegmentations(): cstTypes.Segmentation[] | [] {
    return cstSegmentation.state.getSegmentations();
  }

  public getPresentation(viewportId: string): SegmentationPresentation {
    const segmentationPresentations: SegmentationPresentation = [];
    const segmentationsMap = new Map<string, SegmentationPresentationItem>();

    const representations = this.getSegmentationRepresentations(viewportId);
    for (const representation of representations) {
      const { segmentationId } = representation;

      if (!representation) {
        continue;
      }

      const { type } = representation;

      segmentationsMap.set(segmentationId, {
        segmentationId,
        type,
        hydrated: true,
        config: representation.config || {},
      });
    }

    // Check inside the removedDisplaySetAndRepresentationMaps to see if any of the representations are not hydrated
    // const hydrationMap = this._segmentationRepresentationHydrationMaps.get(presentationId);

    // if (hydrationMap) {
    //   hydrationMap.forEach(rep => {
    //     segmentationsMap.set(rep.segmentationId, {
    //       segmentationId: rep.segmentationId,
    //       type: rep.type,
    //       hydrated: rep.hydrated,
    //       config: rep.config || {},
    //     });
    //   });
    // }

    // // Convert the Map to an array
    segmentationPresentations.push(...segmentationsMap.values());

    return segmentationPresentations;
  }

  public getRepresentationsForSegmentation(
    segmentationId: string
  ): { viewportId: string; representations: any[] }[] {
    const representations =
      cstSegmentation.state.getSegmentationRepresentationsBySegmentationId(segmentationId);

    return representations;
  }

  /**
   * Retrieves segmentation representations (labelmap, contour, surface) based on specified criteria.
   *
   * @param viewportId - The ID of the viewport.
   * @param specifier - An object containing optional `segmentationId` and `type` to filter the representations.
   * @returns An array of `SegmentationRepresentation` matching the criteria, or an empty array if none are found.
   *
   * @remarks
   * This method filters the segmentation representations according to the provided `specifier`:
   * - **No `segmentationId` or `type` provided**: Returns all representations associated with the given `viewportId`.
   * - **Only `segmentationId` provided**: Returns all representations with that `segmentationId`, regardless of `viewportId`.
   * - **Only `type` provided**: Returns all representations of that `type` associated with the given `viewportId`.
   * - **Both `segmentationId` and `type` provided**: Returns representations matching both criteria, regardless of `viewportId`.
   */
  public getSegmentationRepresentations(
    viewportId: string,
    specifier: {
      segmentationId?: string;
      type?: SegmentationRepresentations;
    } = {}
  ): SegmentationRepresentation[] {
    // Get all representations for the viewportId
    const representations = cstSegmentation.state.getSegmentationRepresentations(
      viewportId,
      specifier
    );

<<<<<<< HEAD
  public setSegmentLocked(segmentationId: string, segmentIndex: number, isLocked: boolean): void {
    const suppressEvents = false;
    this._setSegmentLocked(segmentationId, segmentIndex, isLocked, suppressEvents);
  }

  /**
   * Toggles the locked state of a segment in a segmentation.
   * @param segmentationId - The ID of the segmentation.
   * @param segmentIndex - The index of the segment to toggle.
   */
  public toggleSegmentLocked(segmentationId: string, segmentIndex: number): void {
    const segmentation = this.getSegmentation(segmentationId);
    const segment = this._getSegmentInfo(segmentation, segmentIndex);
    const isLocked = !segment.isLocked;
    this._setSegmentLocked(segmentationId, segmentIndex, isLocked);
=======
    // Map to our SegmentationRepresentation type
    const ohifRepresentations = representations.map(repr =>
      this._toOHIFSegmentationRepresentation(viewportId, repr)
    );

    return ohifRepresentations;
>>>>>>> 7b409639
  }

  public destroy = () => {
    eventTarget.removeEventListener(
      csToolsEnums.Events.SEGMENTATION_MODIFIED,
      this._onSegmentationModifiedFromSource
    );

    eventTarget.removeEventListener(
      csToolsEnums.Events.SEGMENTATION_REMOVED,
      this._onSegmentationModifiedFromSource
    );

    eventTarget.removeEventListener(
      csToolsEnums.Events.SEGMENTATION_DATA_MODIFIED,
      this._onSegmentationDataModifiedFromSource
    );

    eventTarget.removeEventListener(
      csToolsEnums.Events.SEGMENTATION_REPRESENTATION_ADDED,
      this._onSegmentationModifiedFromSource
    );

    eventTarget.removeEventListener(
      csToolsEnums.Events.SEGMENTATION_ADDED,
      this._onSegmentationAddedFromSource
    );

    this.listeners = {};
  };

  public async addSegmentationRepresentation(
    viewportId: string,
    {
      segmentationId,
      type,
      config,
      suppressEvents = false,
    }: {
      segmentationId: string;
      type?: csToolsEnums.SegmentationRepresentations;
      config?: {
        blendMode?: csEnums.BlendModes;
      };
      suppressEvents?: boolean;
    }
  ): Promise<void> {
    const segmentation = this.getSegmentation(segmentationId);
    const csViewport = this.getAndValidateViewport(viewportId);
    const colorLUTIndex = this._segmentationIdToColorLUTIndexMap.get(segmentationId);

    const defaultRepresentationType = csToolsEnums.SegmentationRepresentations.Labelmap;
    let representationTypeToUse = type || defaultRepresentationType;
    let isConverted = false;

<<<<<<< HEAD
  public setActiveSegment(segmentationId: string, segmentIndex: number): void {
    this._setActiveSegment(segmentationId, segmentIndex, false);
  }
=======
    if (type === csToolsEnums.SegmentationRepresentations.Labelmap) {
      const { isVolumeViewport, isVolumeSegmentation } = this.determineViewportAndSegmentationType(
        csViewport,
        segmentation
      );
>>>>>>> 7b409639

      ({ representationTypeToUse, isConverted } = await this.handleViewportConversion(
        isVolumeViewport,
        isVolumeSegmentation,
        csViewport,
        segmentation,
        viewportId,
        segmentationId,
        representationTypeToUse
      ));
    }

    await this._addSegmentationRepresentation(
      viewportId,
      segmentationId,
      representationTypeToUse,
      colorLUTIndex,
      isConverted,
      config
    );

    if (!suppressEvents) {
      this._broadcastEvent(this.EVENTS.SEGMENTATION_REPRESENTATION_MODIFIED, { segmentationId });
    }
  }

  /**
   * Creates an labelmap segmentation for a given display set
   *
   * @param displaySet - The display set to create the segmentation for.
   * @param options - Optional parameters for creating the segmentation.
   * @param options.segmentationId - Custom segmentation ID. If not provided, a UUID will be generated.
   * @param options.FrameOfReferenceUID - Frame of reference UID for the segmentation.
   * @param options.label - Label for the segmentation.
   * @returns A promise that resolves to the created segmentation ID.
   */
  public async createLabelmapForDisplaySet(
    displaySet: AppTypes.DisplaySet,
    options?: {
      segmentationId?: string;
      segments?: { [segmentIndex: number]: Partial<cstTypes.Segment> };
      FrameOfReferenceUID?: string;
      label?: string;
    }
  ): Promise<string> {
    // Todo: random does not makes sense, make this better, like
    // labelmap 1, 2, 3 etc
    const segmentationId = options?.segmentationId ?? `${csUtils.uuidv4()}`;

    const isDynamicVolume = displaySet.isDynamicVolume;

    let referenceImageIds = displaySet.imageIds;
    if (isDynamicVolume) {
      // get the middle timepoint for referenceImageIds
      const timePoints = displaySet.dynamicVolumeInfo.timePoints;
      const middleTimePoint = timePoints[Math.floor(timePoints.length / 2)];
      referenceImageIds = middleTimePoint;
    }

    const derivedImages = await imageLoader.createAndCacheDerivedLabelmapImages(referenceImageIds);

<<<<<<< HEAD
    // if first segmentation, we can use the default colorLUT, otherwise
    // we need to generate a new one and use a new colorLUT
    const colorLUTIndex = 0;
    if (Object.keys(this.segmentations).length !== 0) {
      const newColorLUT = this.generateNewColorLUT();
      const colorLUTIndex = this.getNextColorLUTIndex();
      cstSegmentation.config.color.addColorLUT(newColorLUT, colorLUTIndex);
    }

    this.segmentations[segmentationId] = {
      ...segmentation,
      label: segmentation.label || '',
      segments: segmentation.segments || [null],
      activeSegmentIndex: segmentation.activeSegmentIndex ?? null,
      segmentCount: segmentation.segmentCount ?? 0,
      isActive: false,
      isVisible: true,
      colorLUTIndex,
    };
=======
    const segs = this.getSegmentations();
    const label = options.label || `Segmentation ${segs.length + 1}`;
>>>>>>> 7b409639

    const segImageIds = derivedImages.map(image => image.imageId);

    const segmentationPublicInput: cstTypes.SegmentationPublicInput = {
      segmentationId,
      representation: {
        type: LABELMAP,
        data: {
          imageIds: segImageIds,
          // referencedVolumeId: this._getVolumeIdForDisplaySet(displaySet),
          referencedImageIds: referenceImageIds,
        },
      },
      config: {
        label,
        segments:
          options.segments && Object.keys(options.segments).length > 0
            ? options.segments
            : {
                1: {
                  label: `${i18n.t('Segment')} 1`,
                  active: true,
                },
              },
        cachedStats: {
          info: `S${displaySet.SeriesNumber}: ${displaySet.SeriesDescription}`,
        },
      },
    };

    this.addOrUpdateSegmentation(segmentationPublicInput);
    return segmentationId;
  }

  public async createSegmentationForSEGDisplaySet(
    segDisplaySet,
    options: {
      segmentationId?: string;
      type: SegmentationRepresentations;
    } = {
      type: LABELMAP,
    }
  ): Promise<string> {
<<<<<<< HEAD
    // Todo: we only support creating labelmap for SEG displaySets for now
    const representationType = LABELMAP;
    console.log('CS:SEG');
=======
    const { type } = options;
    let { segmentationId } = options;
    const { labelMapImages } = segDisplaySet;
>>>>>>> 7b409639

    if (type !== LABELMAP) {
      throw new Error('Only labelmap type is supported for SEG display sets right now');
    }

    if (!labelMapImages || !labelMapImages.length) {
      throw new Error('SEG reading failed');
    }

    segmentationId = segmentationId ?? segDisplaySet.displaySetInstanceUID;
    const referencedDisplaySetInstanceUID = segDisplaySet.referencedDisplaySetInstanceUID;
    const referencedDisplaySet = this.servicesManager.services.displaySetService.getDisplaySetByUID(
      referencedDisplaySetInstanceUID
    );

    const images = referencedDisplaySet.instances;

    if (!images.length) {
      throw new Error('No instances were provided for the referenced display set of the SEG');
    }

    const imageIds = images.map(image => image.imageId);
    const derivedImages = labelMapImages?.flat();
    const derivedImageIds = derivedImages.map(image => image.imageId);

    segDisplaySet.images = derivedImages.map(image => ({
      ...image,
      ...metaData.get('instance', image.referencedImageId),
    }));

    segDisplaySet.imageIds = derivedImageIds;

    // We should parse the segmentation as separate slices to support overlapping segments.
    // This parsing should occur in the CornerstoneJS library adapters.
    // For now, we use the volume returned from the library and chop it here.
    let firstSegmentedSliceImageId = null;
    for (let i = 0; i < derivedImages.length; i++) {
      const voxelManager = derivedImages[i].voxelManager as csTypes.IVoxelManager<number>;
      const scalarData = voxelManager.getScalarData();
      voxelManager.setScalarData(scalarData);

      // Check if this slice has any non-zero voxels and we haven't found one yet
      if (!firstSegmentedSliceImageId && scalarData.some(value => value !== 0)) {
        firstSegmentedSliceImageId = derivedImages[i].referencedImageId;
      }
    }

    // assign the first non zero voxel image id to the segDisplaySet
    segDisplaySet.firstSegmentedSliceImageId = firstSegmentedSliceImageId;

    const segmentsInfo = segDisplaySet.segMetadata.data;

    const segments: { [segmentIndex: string]: cstTypes.Segment } = {};
    const colorLUT = [];

    segmentsInfo.forEach((segmentInfo, index) => {
      if (index === 0) {
        colorLUT.push([0, 0, 0, 0]);
        return;
      }

      const {
        SegmentedPropertyCategoryCodeSequence,
        SegmentNumber,
        SegmentLabel,
        SegmentAlgorithmType,
        SegmentAlgorithmName,
        SegmentedPropertyTypeCodeSequence,
        rgba,
      } = segmentInfo;

      colorLUT.push(rgba);

      const segmentIndex = Number(SegmentNumber);

      const centroid = segDisplaySet.centroids?.get(index);
      const imageCentroidXYZ = centroid?.image || { x: 0, y: 0, z: 0 };
      const worldCentroidXYZ = centroid?.world || { x: 0, y: 0, z: 0 };

      segments[segmentIndex] = {
        segmentIndex,
        label: SegmentLabel || `Segment ${SegmentNumber}`,
        locked: false,
        active: false,
        cachedStats: {
          center: {
            image: [imageCentroidXYZ.x, imageCentroidXYZ.y, imageCentroidXYZ.z],
            world: [worldCentroidXYZ.x, worldCentroidXYZ.y, worldCentroidXYZ.z],
          },
          modifiedTime: segDisplaySet.SeriesDate,
          category: SegmentedPropertyCategoryCodeSequence
            ? SegmentedPropertyCategoryCodeSequence.CodeMeaning
            : '',
          type: SegmentedPropertyTypeCodeSequence
            ? SegmentedPropertyTypeCodeSequence.CodeMeaning
            : '',
          algorithmType: SegmentAlgorithmType,
          algorithmName: SegmentAlgorithmName,
        },
      };
    });

    // get next color lut index
    const colorLUTIndex = getNextColorLUTIndex();
    addColorLUT(colorLUT, colorLUTIndex);
    this._segmentationIdToColorLUTIndexMap.set(segmentationId, colorLUTIndex);

    this._broadcastEvent(EVENTS.SEGMENTATION_LOADING_COMPLETE, {
      segmentationId,
      segDisplaySet,
    });

    const seg: cstTypes.SegmentationPublicInput = {
      segmentationId,
      representation: {
        type: LABELMAP,
        data: {
          imageIds: derivedImageIds,
          // referencedVolumeId: this._getVolumeIdForDisplaySet(referencedDisplaySet),
          referencedImageIds: imageIds as string[],
        },
      },
      config: {
        label: segDisplaySet.SeriesDescription,
        segments,
      },
    };

    segDisplaySet.isLoaded = true;

    this.addOrUpdateSegmentation(seg);

    return segmentationId;
  }

  public async createSegmentationForRTDisplaySet(
    rtDisplaySet,
    options: {
      segmentationId?: string;
      type: SegmentationRepresentations;
    } = {
      type: CONTOUR,
    }
  ): Promise<string> {
    const { type } = options;
    let { segmentationId } = options;

    // Currently, only contour representation is supported for RT display
    if (type !== CONTOUR) {
      throw new Error('Only contour type is supported for RT display sets right now');
    }

    // Assign segmentationId if not provided
    segmentationId = segmentationId ?? rtDisplaySet.displaySetInstanceUID;
    const { structureSet } = rtDisplaySet;
    console.log('CS:RT');
    if (!structureSet) {
      throw new Error(
        'To create the contours from RT displaySet, the displaySet should be loaded first. You can perform rtDisplaySet.load() before calling this method.'
      );
    }

    const rtDisplaySetUID = rtDisplaySet.displaySetInstanceUID;
    const referencedDisplaySet = this.servicesManager.services.displaySetService.getDisplaySetByUID(
      rtDisplaySet.referencedDisplaySetInstanceUID
    );

    const referencedImageIdsWithGeometry = Array.from(structureSet.ReferencedSOPInstanceUIDsSet);

    const referencedImageIds = referencedDisplaySet.imageIds;
    // find the first image id that contains a referenced SOP instance UID
    const firstSegmentedSliceImageId =
      referencedImageIds?.find(imageId =>
        referencedImageIdsWithGeometry.some(referencedId => imageId.includes(referencedId))
      ) || null;

    rtDisplaySet.firstSegmentedSliceImageId = firstSegmentedSliceImageId;
    // Map ROI contours to RT Struct Data
    const allRTStructData = mapROIContoursToRTStructData(structureSet, rtDisplaySetUID);

    // Sort by segmentIndex for consistency
    allRTStructData.sort((a, b) => a.segmentIndex - b.segmentIndex);

    const geometryIds = allRTStructData.map(({ geometryId }) => geometryId);

    // Initialize SegmentationPublicInput similar to SEG function
    const segmentation: cstTypes.SegmentationPublicInput = {
      segmentationId,
      representation: {
        type: CONTOUR,
        data: {
          geometryIds,
        },
      },
      config: {
        label: rtDisplaySet.SeriesDescription,
      },
    };

    if (!structureSet.ROIContours?.length) {
      throw new Error(
        'The structureSet does not contain any ROIContours. Please ensure the structureSet is loaded first.'
      );
    }

    const segments: { [segmentIndex: string]: cstTypes.Segment } = {};
    let segmentsCachedStats = {};

    // Create colorLUT array for RT structures
    const colorLUT = [[0, 0, 0, 0]]; // First entry is transparent for index 0

    // Process each segment similarly to the SEG function
    for (const rtStructData of allRTStructData) {
      const { data, id, color, segmentIndex, geometryId } = rtStructData;

      // Add the color to the colorLUT array
      colorLUT.push(color);

      try {
        const geometry = await geometryLoader.createAndCacheGeometry(geometryId, {
          geometryData: {
            data,
            id,
            color,
            frameOfReferenceUID: structureSet.frameOfReferenceUID,
            segmentIndex,
          },
          type: csEnums.GeometryType.CONTOUR,
        });

        const contourSet = geometry.data as csTypes.IContourSet;
        const centroid = contourSet.centroid;

        segmentsCachedStats = {
          center: { world: centroid },
          modifiedTime: rtDisplaySet.SeriesDate, // Using SeriesDate as modifiedTime
        };

        segments[segmentIndex] = {
          label: id,
          segmentIndex,
          cachedStats: segmentsCachedStats,
          locked: false,
          active: false,
        };

        // Broadcast segment loading progress
        const numInitialized = Object.keys(segmentsCachedStats).length;
        const percentComplete = Math.round((numInitialized / allRTStructData.length) * 100);
        this._broadcastEvent(EVENTS.SEGMENT_LOADING_COMPLETE, {
          percentComplete,
          numSegments: allRTStructData.length,
        });
      } catch (e) {
        console.warn(`Error initializing contour for segment ${segmentIndex}:`, e);
        continue; // Continue processing other segments even if one fails
      }
    }

    // Create and register the colorLUT
    const colorLUTIndex = getNextColorLUTIndex();
    addColorLUT(colorLUT, colorLUTIndex);
    this._segmentationIdToColorLUTIndexMap.set(segmentationId, colorLUTIndex);

    // Assign processed segments to segmentation config
    segmentation.config.segments = segments;

    // Broadcast segmentation loading complete event
    this._broadcastEvent(EVENTS.SEGMENTATION_LOADING_COMPLETE, {
      segmentationId,
      rtDisplaySet,
    });

<<<<<<< HEAD
    return this.addOrUpdateSegmentation(segmentation, suppressEvents);
  }

  // Todo: this should not run on the main thread
  public calculateCentroids = (
    segmentationId: string,
    segmentIndex?: number
  ): Map<number, { x: number; y: number; z: number; world: number[] }> => {
    const segmentation = this.getSegmentation(segmentationId);
    const volume = this.getLabelmapVolume(segmentationId);
    const { dimensions, imageData } = volume;
    const scalarData = volume.getScalarData();
    const [dimX, dimY, numFrames] = dimensions;
    const frameLength = dimX * dimY;

    const segmentIndices = segmentIndex
      ? [segmentIndex]
      : segmentation.segments
          .filter(segment => segment?.segmentIndex)
          .map(segment => segment.segmentIndex);

    const segmentIndicesSet = new Set(segmentIndices);

    const centroids = new Map();
    for (const index of segmentIndicesSet) {
      centroids.set(index, { x: 0, y: 0, z: 0, count: 0 });
    }

    let voxelIndex = 0;
    for (let frame = 0; frame < numFrames; frame++) {
      for (let p = 0; p < frameLength; p++) {
        const segmentIndex = scalarData[voxelIndex++];
        if (segmentIndicesSet.has(segmentIndex)) {
          const centroid = centroids.get(segmentIndex);
          centroid.x += p % dimX;
          centroid.y += (p / dimX) | 0;
          centroid.z += frame;
          centroid.count++;
        }
      }
    }

    const result = new Map();
    for (const [index, centroid] of centroids) {
      const count = centroid.count;
      const normalizedCentroid = {
        x: centroid.x / count,
        y: centroid.y / count,
        z: centroid.z / count,
      };
      normalizedCentroid.world = imageData.indexToWorld([
        normalizedCentroid.x,
        normalizedCentroid.y,
        normalizedCentroid.z,
      ]);
      result.set(index, normalizedCentroid);
    }

    this.setCentroids(segmentationId, result);
    return result;
  };

  private setCentroids = (
    segmentationId: string,
    centroids: Map<number, { image: number[]; world?: number[] }>
  ): void => {
    const segmentation = this.getSegmentation(segmentationId);
    const imageData = this.getLabelmapVolume(segmentationId).imageData; // Assuming this method returns imageData

    if (!segmentation.cachedStats) {
      segmentation.cachedStats = { segmentCenter: {} };
    } else if (!segmentation.cachedStats.segmentCenter) {
      segmentation.cachedStats.segmentCenter = {};
    }

    for (const [segmentIndex, centroid] of centroids) {
      let world = centroid.world;

      // If world coordinates are not provided, calculate them
      if (!world || world.length === 0) {
        world = imageData.indexToWorld(centroid.image);
      }

      segmentation.cachedStats.segmentCenter[segmentIndex] = {
        center: {
          image: centroid.image,
          world: world,
        },
      };
    }

    this.addOrUpdateSegmentation(segmentation, true, true);
  };

  public jumpToSegmentCenter(
    segmentationId: string,
    segmentIndex: number,
    toolGroupId?: string,
    highlightAlpha = 0.9,
    highlightSegment = true,
    animationLength = 750,
    highlightHideOthers = false,
    highlightFunctionType = 'ease-in-out' // todo: make animation functions configurable from outside
  ): void {
    const { toolGroupService } = this.servicesManager.services;
    const center = this._getSegmentCenter(segmentationId, segmentIndex);

    if (!center?.world) {
      return;
    }

    const { world } = center;
=======
    // Mark the RT display set as loaded
    rtDisplaySet.isLoaded = true;

    // Add or update the segmentation in the state
    this.addOrUpdateSegmentation(segmentation);
>>>>>>> 7b409639

    return segmentationId;
  }

  /**
   * Adds or updates a segmentation in the state
   * @param segmentationId - The ID of the segmentation to add or update
   * @param data - The data to add or update the segmentation with
   *
   * @remarks
   * This method handles the addition or update of a segmentation in the state.
   * If the segmentation already exists, it updates the existing segmentation.
   * If the segmentation does not exist, it adds a new segmentation.
   */
  public addOrUpdateSegmentation(
    data: cstTypes.SegmentationPublicInput | Partial<cstTypes.Segmentation>
  ) {
    const segmentationId = data.segmentationId;
    const existingSegmentation = cstSegmentation.state.getSegmentation(segmentationId);

    if (existingSegmentation) {
      // Update the existing segmentation
      this.updateSegmentationInSource(segmentationId, data as Partial<cstTypes.Segmentation>);
    } else {
      // Add a new segmentation
      this.addSegmentationToSource(data as cstTypes.SegmentationPublicInput);
    }
  }

  public setActiveSegmentation(viewportId: string, segmentationId: string): void {
    cstSegmentation.activeSegmentation.setActiveSegmentation(viewportId, segmentationId);
  }

  /**
   * Gets the active segmentation for a viewport
   * @param viewportId - The ID of the viewport to get the active segmentation for
   * @returns The active segmentation object, or null if no segmentation is active
   *
   * @remarks
   * This method retrieves the currently active segmentation for the specified viewport.
   * The active segmentation is the one that is currently selected for editing operations.
   * Returns null if no segmentation is active in the viewport.
   */
  public getActiveSegmentation(viewportId: string): cstTypes.Segmentation | null {
    return cstSegmentation.activeSegmentation.getActiveSegmentation(viewportId);
  }

<<<<<<< HEAD
  public createSegmentationForDisplaySet = async (
    displaySetInstanceUID: string,
    options?: {
      segmentationId: string;
      FrameOfReferenceUID: string;
      label: string;
    }
  ): Promise<string> => {
    const { displaySetService } = this.servicesManager.services;
=======
  /**
   * Gets the active segment from the active segmentation in a viewport
   * @param viewportId - The ID of the viewport to get the active segment from
   * @returns The active segment object, or undefined if no segment is active
   *
   * @remarks
   * This method retrieves the currently active segment from the active segmentation
   * in the specified viewport. The active segment is the one that is currently
   * selected for editing operations. Returns undefined if no segment is active or
   * if there is no active segmentation.
   */
  public getActiveSegment(viewportId: string): cstTypes.Segment | undefined {
    const activeSegmentation = this.getActiveSegmentation(viewportId);
>>>>>>> 7b409639

    if (!activeSegmentation) {
      return;
    }

    const { segments } = activeSegmentation;

    let activeSegment;
    for (const segment of Object.values(segments)) {
      if (segment.active) {
        activeSegment = segment;
        break;
      }
    }

    return activeSegment;
  }

  public hasCustomStyles(specifier: {
    viewportId: string;
    segmentationId: string;
    type: SegmentationRepresentations;
  }): boolean {
    return cstSegmentation.config.style.hasCustomStyle(specifier);
  }

  public getStyle = (specifier: {
    viewportId: string;
    segmentationId: string;
    type: SegmentationRepresentations;
    segmentIndex?: number;
  }) => {
    const style = cstSegmentation.config.style.getStyle(specifier);

<<<<<<< HEAD
    const segmentation: Segmentation = {
      ...defaultScheme,
      id: segmentationId,
      displaySetInstanceUID,
      label: options?.label,
      // We should set it as active by default, as it created for display
      isActive: true,
      type: representationType,
      FrameOfReferenceUID:
        options?.FrameOfReferenceUID || displaySet.instances?.[0]?.FrameOfReferenceUID,
      representationData: {
        LABELMAP: {
          volumeId: segmentationId,
          referencedVolumeId: volumeId, // Todo: this is so ugly
        },
      },
    };
    this.addOrUpdateSegmentation(segmentation);
=======
    return style;
  };

  public setStyle = (
    specifier: {
      type: SegmentationRepresentations;
      viewportId?: string;
      segmentationId?: string;
      segmentIndex?: number;
    },
    style: LabelmapStyle | ContourStyle | SurfaceStyle
  ) => {
    cstSegmentation.config.style.setStyle(specifier, style);
  };
>>>>>>> 7b409639

  public resetToGlobalStyle = () => {
    cstSegmentation.config.style.resetToGlobalStyle();
  };

  /**
   * Adds a new segment to the specified segmentation.
   * @param segmentationId - The ID of the segmentation to add the segment to.
   * @param viewportId: The ID of the viewport to add the segment to, it is used to get the representation, if it is not
   * provided, the first available representation for the segmentationId will be used.
   * @param config - An object containing the configuration options for the new segment.
   *   - segmentIndex: (optional) The index of the segment to add. If not provided, the next available index will be used.
   *   - properties: (optional) An object containing the properties of the new segment.
   *     - label: (optional) The label of the new segment. If not provided, a default label will be used.
   *     - color: (optional) The color of the new segment in RGB format. If not provided, a default color will be used.
   *     - visibility: (optional) Whether the new segment should be visible. If not provided, the segment will be visible by default.
   *     - isLocked: (optional) Whether the new segment should be locked for editing. If not provided, the segment will not be locked by default.
   *     - active: (optional) Whether the new segment should be the active segment to be edited. If not provided, the segment will not be active by default.
   */
  public addSegment(
    segmentationId: string,
<<<<<<< HEAD
    hydrateSegmentation = false,
    representationType = csToolsEnums.SegmentationRepresentations.Labelmap,
    suppressEvents = false
  ): Promise<void> => {
    const segmentation = this.getSegmentation(segmentationId);
=======
    config: {
      segmentIndex?: number;
      label?: string;
      isLocked?: boolean;
      active?: boolean;
      color?: csTypes.Color; // Add color type
      visibility?: boolean; // Add visibility option
    } = {}
  ): void {
    if (config?.segmentIndex === 0) {
      throw new Error(i18n.t('Segment') + ' index 0 is reserved for "no label"');
    }
>>>>>>> 7b409639

    const csSegmentation = this.getCornerstoneSegmentation(segmentationId);

    let segmentIndex = config.segmentIndex;
    if (!segmentIndex) {
      // grab the next available segment index based on the object keys,
      // so basically get the highest segment index value + 1
      const segmentKeys = Object.keys(csSegmentation.segments);
      segmentIndex = segmentKeys.length === 0 ? 1 : Math.max(...segmentKeys.map(Number)) + 1;
    }
<<<<<<< HEAD
    if (hydrateSegmentation) {
      // hydrate the segmentation if it's not hydrated yet
      segmentation.hydrated = true;
=======

    // update the segmentation
    if (!config.label) {
      config.label = `${i18n.t('Segment')} ${segmentIndex}`;
>>>>>>> 7b409639
    }

    const currentSegments = csSegmentation.segments;

    cstSegmentation.updateSegmentations([
      {
        segmentationId,
        payload: {
          segments: {
            ...currentSegments,
            [segmentIndex]: {
              ...currentSegments[segmentIndex],
              segmentIndex,
              cachedStats: {},
              locked: false,
              ...config,
            },
          },
        },
      },
    ]);

    this.setActiveSegment(segmentationId, segmentIndex);

    // Apply additional configurations
    if (config.isLocked !== undefined) {
      this._setSegmentLockedStatus(segmentationId, segmentIndex, config.isLocked);
    }

    // Get all viewports that have this segmentation
    const viewportIds = this.getViewportIdsWithSegmentation(segmentationId);

    viewportIds.forEach(viewportId => {
      // Set color if provided
      if (config.color !== undefined) {
        this.setSegmentColor(viewportId, segmentationId, segmentIndex, config.color);
      }

      // Set visibility if provided
      if (config.visibility !== undefined) {
        this.setSegmentVisibility(viewportId, segmentationId, segmentIndex, config.visibility);
      }
    });
  }

<<<<<<< HEAD
      if (isLocked) {
        this._setSegmentLocked(segmentationId, segmentIndex, isLocked, suppressEvents);
      }
    }

    if (!suppressEvents) {
      this._broadcastEvent(this.EVENTS.SEGMENTATION_UPDATED, {
        segmentation,
      });
    }
  };

  public setSegmentRGBAColor = (
=======
  /**
   * Removes a segment from a segmentation and updates the active segment index if necessary.
   *
   * @param segmentationId - The ID of the segmentation containing the segment to remove.
   * @param segmentIndex - The index of the segment to remove.
   *
   * @remarks
   * This method performs the following actions:
   * 1. Clears the segment value in the Cornerstone segmentation.
   * 2. Updates all related segmentation representations to remove the segment.
   * 3. If the removed segment was the active segment, it updates the active segment index.
   *
   */
  public removeSegment(segmentationId: string, segmentIndex: number): void {
    cstSegmentation.removeSegment(segmentationId, segmentIndex);
  }

  public setSegmentVisibility(
    viewportId: string,
>>>>>>> 7b409639
    segmentationId: string,
    segmentIndex: number,
    isVisible: boolean,
    type?: SegmentationRepresentations
  ): void {
    this._setSegmentVisibility(viewportId, segmentationId, segmentIndex, isVisible, type);
  }

  /**
   * Sets the locked status of a segment in a segmentation.
   *
   * @param segmentationId - The ID of the segmentation containing the segment.
   * @param segmentIndex - The index of the segment to set the locked status for.
   * @param isLocked - The new locked status of the segment.
   *
   * @remarks
   * This method updates the locked status of a specific segment within a segmentation.
   * A locked segment cannot be modified or edited.
   */
  public setSegmentLocked(segmentationId: string, segmentIndex: number, isLocked: boolean): void {
    this._setSegmentLockedStatus(segmentationId, segmentIndex, isLocked);
  }

  /**
   * Toggles the locked state of a segment in a segmentation.
   * @param segmentationId - The ID of the segmentation.
   * @param segmentIndex - The index of the segment to toggle.
   */
  public toggleSegmentLocked(segmentationId: string, segmentIndex: number): void {
    const isLocked = cstSegmentation.segmentLocking.isSegmentIndexLocked(
      segmentationId,
      segmentIndex
    );
    this._setSegmentLockedStatus(segmentationId, segmentIndex, !isLocked);
  }

  public toggleSegmentVisibility(
    viewportId: string,
    segmentationId: string,
    segmentIndex: number,
    type: SegmentationRepresentations
  ): void {
    const isVisible = cstSegmentation.config.visibility.getSegmentIndexVisibility(
      viewportId,
      {
        segmentationId,
        type,
      },
      segmentIndex
    );
    this._setSegmentVisibility(viewportId, segmentationId, segmentIndex, !isVisible, type);
  }

  /**
   * Sets the color of a specific segment in a segmentation.
   *
   * @param viewportId - The ID of the viewport containing the segmentation
   * @param segmentationId - The ID of the segmentation containing the segment
   * @param segmentIndex - The index of the segment to set the color for
   * @param color - The new color to apply to the segment as an array of RGBA values
   *
   * @remarks
   * This method updates the color of a specific segment within a segmentation.
   * The color parameter should be an array of 4 numbers representing RGBA values.
   */
  public setSegmentColor(
    viewportId: string,
    segmentationId: string,
    segmentIndex: number,
    color: csTypes.Color
  ): void {
    cstSegmentation.config.color.setSegmentIndexColor(
      viewportId,
      segmentationId,
      segmentIndex,
      color
    );
  }

  /**
   * Gets the current color of a specific segment in a segmentation.
   *
   * @param viewportId - The ID of the viewport containing the segmentation
   * @param segmentationId - The ID of the segmentation containing the segment
   * @param segmentIndex - The index of the segment to get the color for
   * @returns An array of 4 numbers representing the RGBA color values of the segment
   *
   * @remarks
   * This method retrieves the current color of a specific segment within a segmentation.
   * The returned color is an array of 4 numbers representing RGBA values.
   */
  public getSegmentColor(viewportId: string, segmentationId: string, segmentIndex: number) {
    return cstSegmentation.config.color.getSegmentIndexColor(
      viewportId,
      segmentationId,
      segmentIndex
    );
  }

<<<<<<< HEAD
  public hydrateSegmentation = (segmentationId: string, suppressEvents = false): void => {
    const segmentation = this.getSegmentation(segmentationId);
    if (!segmentation) {
      throw new Error(`Segmentation with segmentationId ${segmentationId} not found.`);
    }

    segmentation.hydrated = true;

    // Not all segmentations have dipslaysets, some of them are derived in the client
    try {
      this._setDisplaySetIsHydrated(segmentationId, true);
    } catch (error) {
      console.warn(error);
    }

    if (!suppressEvents) {
      this._broadcastEvent(this.EVENTS.SEGMENTATION_UPDATED, {
        segmentation,
      });
    }
  };

  private _setDisplaySetIsHydrated(displaySetUID: string, isHydrated: boolean): void {
    const { displaySetService } = this.servicesManager.services;
    const displaySet = displaySetService.getDisplaySetByUID(displaySetUID);
    if (!displaySet) {
      return;
    }
    displaySet.isHydrated = isHydrated;
    displaySetService.setDisplaySetMetadataInvalidated(displaySetUID, false);
=======
  /**
   * Gets the labelmap volume for a segmentation
   * @param segmentationId - The ID of the segmentation to get the labelmap volume for
   * @returns The labelmap volume for the segmentation, or null if not found
   *
   * @remarks
   * This method retrieves the labelmap volume data for a specific segmentation.
   * The labelmap volume contains the actual segmentation data in the form of a 3D volume.
   * Returns null if the segmentation does not have valid labelmap volume data.
   */
  public getLabelmapVolume(segmentationId: string) {
    const csSegmentation = cstSegmentation.state.getSegmentation(segmentationId);
    const labelmapData = csSegmentation.representationData[
      SegmentationRepresentations.Labelmap
    ] as cstTypes.LabelmapToolOperationDataVolume;

    if (!labelmapData || !labelmapData.volumeId) {
      return null;
    }

    const { volumeId } = labelmapData;
    const labelmapVolume = cache.getVolume(volumeId);

    return labelmapVolume;
>>>>>>> 7b409639
  }

  /**
   * Sets the label for a specific segment in a segmentation
   * @param segmentationId - The ID of the segmentation containing the segment
   * @param segmentIndex - The index of the segment to set the label for
   * @param label - The new label to apply to the segment
   *
   * @remarks
   * This method updates the text label of a specific segment within a segmentation.
   * The label is used to identify and describe the segment in the UI.
   */
  public setSegmentLabel(segmentationId: string, segmentIndex: number, label: string) {
    this._setSegmentLabel(segmentationId, segmentIndex, label);
  }

  /**
   * Sets the active segment for a segmentation
   * @param segmentationId - The ID of the segmentation containing the segment
   * @param segmentIndex - The index of the segment to set as active
   *
   * @remarks
   * This method updates which segment is considered "active" within a segmentation.
   * The active segment is typically highlighted and available for editing operations.
   */
  public setActiveSegment(segmentationId: string, segmentIndex: number): void {
    this._setActiveSegment(segmentationId, segmentIndex);
  }

  /**
   * Controls whether inactive segmentations should be rendered in a viewport
   * @param viewportId - The ID of the viewport to update
   * @param renderInactive - Whether inactive segmentations should be rendered
   *
   * @remarks
   * This method configures if segmentations that are not currently active
   * should still be visible in the specified viewport. This can be useful
   * for comparing or viewing multiple segmentations simultaneously.
   */
  public setRenderInactiveSegmentations(viewportId: string, renderInactive: boolean): void {
    cstSegmentation.config.style.setRenderInactiveSegmentations(viewportId, renderInactive);
  }

  /**
   * Gets whether inactive segmentations are being rendered for a viewport
   * @param viewportId - The ID of the viewport to check
   * @returns boolean indicating if inactive segmentations are rendered
   *
   * @remarks
   * This method retrieves the current rendering state for inactive segmentations
   * in the specified viewport. Returns true if inactive segmentations are visible.
   */
  public getRenderInactiveSegmentations(viewportId: string): boolean {
    return cstSegmentation.config.style.getRenderInactiveSegmentations(viewportId);
  }
  /**
   * Sets statistics for a group of segmentations
   * @param segmentationIds - Array of segmentation IDs that form the group
   * @param stats - Statistics object containing metrics for the segmentation group
   *
   * @remarks
   * This method stores statistical data for a group of related segmentations.
   * The stats are stored using a composite key created from the sorted and joined
   */
<<<<<<< HEAD
  public remove(segmentationId: string): void {
    const segmentation = this.segmentations[segmentationId];
    const wasActive = segmentation.isActive;

    if (!segmentationId || !segmentation) {
      console.warn(`No segmentationId provided, or unable to find segmentation by id.`);
      return;
    }

    const { colorLUTIndex } = segmentation;
    const { updatedToolGroupIds } = this._removeSegmentationFromCornerstone(segmentationId);

    // Delete associated colormap
    // Todo: bring this back
    cstSegmentation.state.removeColorLUT(colorLUTIndex);

    delete this.segmentations[segmentationId];

    // If this segmentation was active, and there is another segmentation, set another one active.

    if (wasActive) {
      const remainingSegmentations = this._getSegmentations();

      if (remainingSegmentations.length) {
        const { id } = remainingSegmentations[0];

        updatedToolGroupIds.forEach(toolGroupId => {
          this._setActiveSegmentationForToolGroup(id, toolGroupId, false);
        });
      }
    }

    this._broadcastEvent(this.EVENTS.SEGMENTATION_REMOVED, {
      segmentationId,
    });
=======
  public setSegmentationGroupStats(segmentationIds: string[], stats: any) {
    const groupId = this.getGroupId(segmentationIds);
    this._segmentationGroupStatsMap.set(groupId, stats);
>>>>>>> 7b409639
  }

  /**
   * Gets statistics for a group of segmentations
   * @param segmentationIds - Array of segmentation IDs that form the group
   * @returns The stored statistics object for the segmentation group if found, undefined otherwise
   */
  public getSegmentationGroupStats(segmentationIds: string[]) {
    const groupId = this.getGroupId(segmentationIds);
    return this._segmentationGroupStatsMap.get(groupId);
  }

  private getGroupId(segmentationIds: string[]) {
    return segmentationIds.sort().join(',');
  }

  /**
   * Toggles the visibility of a segmentation in the state, and broadcasts the event.
   * Note: this method does not update the segmentation state in the source. It only
   * updates the state, and there should be separate listeners for that.
   * @param ids segmentation ids
   */
  public toggleSegmentationRepresentationVisibility = (
    viewportId: string,
    { segmentationId, type }: { segmentationId: string; type: SegmentationRepresentations }
  ): void => {
    this._toggleSegmentationRepresentationVisibility(viewportId, segmentationId, type);
  };

  public getViewportIdsWithSegmentation = (segmentationId: string): string[] => {
    const viewportIds = cstSegmentation.state.getViewportIdsWithSegmentation(segmentationId);
    return viewportIds;
  };

<<<<<<< HEAD
  public setSegmentLabel(segmentationId: string, segmentIndex: number, label: string) {
    this._setSegmentLabel(segmentationId, segmentIndex, label);
  }

  private _setSegmentLabel(
    segmentationId: string,
    segmentIndex: number,
    label: string,
    suppressEvents = false
  ) {
    const segmentation = this.getSegmentation(segmentationId);

    if (segmentation === undefined) {
      throw new Error(`no segmentation for segmentationId: ${segmentationId}`);
    }

    const segmentInfo = segmentation.segments[segmentIndex];

    if (segmentInfo === undefined) {
      throw new Error(`Segment ${segmentIndex} not yet added to segmentation: ${segmentationId}`);
    }

    segmentInfo.label = label;

    if (suppressEvents === false) {
      // this._setSegmentationModified(segmentationId);
      this._broadcastEvent(this.EVENTS.SEGMENTATION_UPDATED, {
        segmentation,
      });
    }
  }

  public shouldRenderSegmentation(viewportDisplaySetInstanceUIDs, segmentationFrameOfReferenceUID) {
    if (!viewportDisplaySetInstanceUIDs?.length) {
      return false;
    }

    const { displaySetService } = this.servicesManager.services;

    let shouldDisplaySeg = false;

    // check if the displaySet is sharing the same frameOfReferenceUID
    // with the new segmentation
    for (const displaySetInstanceUID of viewportDisplaySetInstanceUIDs) {
      const displaySet = displaySetService.getDisplaySetByUID(displaySetInstanceUID);

      // Todo: this might not be ideal for use cases such as 4D, since we
      // don't want to show the segmentation for all the frames
      if (
        displaySet.isReconstructable &&
        displaySet?.images?.[0]?.FrameOfReferenceUID === segmentationFrameOfReferenceUID
      ) {
        shouldDisplaySeg = true;
        break;
      }
    }

    return shouldDisplaySeg;
=======
  /**
   * Clears segmentation representations from the viewport.
   * Unlike removeSegmentationRepresentations, this doesn't update
   * removed display set and representation maps.
   * We track removed segmentations manually to avoid re-adding them
   * when the display set is added again.
   * @param viewportId - The viewport ID to clear segmentation representations from.
   */
  public clearSegmentationRepresentations(viewportId: string): void {
    this.removeSegmentationRepresentations(viewportId);
  }

  /**
   * Completely removes a segmentation from the state
   * @param segmentationId - The ID of the segmentation to remove.
   */
  public remove(segmentationId: string): void {
    cstSegmentation.state.removeSegmentation(segmentationId);
  }

  public removeAllSegmentations(): void {
    cstSegmentation.state.removeAllSegmentations();
>>>>>>> 7b409639
  }

  /**
   * It removes the segmentation representations from the viewport.
   * @param viewportId - The viewport id to remove the segmentation representations from.
   * @param specifier - The specifier to remove the segmentation representations.
   *
   * @remarks
   * If no specifier is provided, all segmentation representations for the viewport are removed.
   * If a segmentationId specifier is provided, only the segmentation representation with the specified segmentationId and type are removed.
   * If a type specifier is provided, only the segmentation representation with the specified type are removed.
   * If both a segmentationId and type specifier are provided, only the segmentation representation with the specified segmentationId and type are removed.
   */
  public removeSegmentationRepresentations(
    viewportId: string,
    specifier: {
      segmentationId?: string;
      type?: SegmentationRepresentations;
    } = {}
  ): void {
    cstSegmentation.removeSegmentationRepresentations(viewportId, specifier);
  }

  public jumpToSegmentCenter(
    segmentationId: string,
    segmentIndex: number,
    viewportId?: string,
    highlightAlpha = 0.9,
    highlightSegment = true,
    animationLength = 750,
    highlightHideOthers = false,
    highlightFunctionType = 'ease-in-out' // todo: make animation functions configurable from outside
  ): void {
    const center = this._getSegmentCenter(segmentationId, segmentIndex);
    if (!center) {
      console.warn('No center found for segmentation', segmentationId, segmentIndex);
      return;
    }

    const { world } = center as { world: csTypes.Point3 };

    // need to find which viewports are displaying the segmentation
    const viewportIds = viewportId
      ? [viewportId]
      : this.getViewportIdsWithSegmentation(segmentationId);

    viewportIds.forEach(viewportId => {
      const { viewport } = getEnabledElementByViewportId(viewportId);
      viewport.jumpToWorld(world);

      highlightSegment &&
        this.highlightSegment(
          segmentationId,
          segmentIndex,
          viewportId,
          highlightAlpha,
          animationLength,
          highlightHideOthers
        );
    });
  }

  public highlightSegment(
    segmentationId: string,
    segmentIndex: number,
    viewportId?: string,
    alpha = 0.9,
    animationLength = 750,
    hideOthers = true,
    highlightFunctionType = 'ease-in-out'
  ): void {
    if (this.highlightIntervalId) {
      clearInterval(this.highlightIntervalId);
    }

    const csSegmentation = this.getCornerstoneSegmentation(segmentationId);

    const viewportIds = viewportId
      ? [viewportId]
      : this.getViewportIdsWithSegmentation(segmentationId);

    viewportIds.forEach(viewportId => {
      const segmentationRepresentation = this.getSegmentationRepresentations(viewportId, {
        segmentationId,
      });

      const representation = segmentationRepresentation[0];
      const { type } = representation;
      const segments = csSegmentation.segments;

      const highlightFn =
        type === LABELMAP ? this._highlightLabelmap.bind(this) : this._highlightContour.bind(this);

      const adjustedAlpha = type === LABELMAP ? alpha : 1 - alpha;

      highlightFn(
        segmentIndex,
        adjustedAlpha,
        hideOthers,
        segments,
        viewportId,
        animationLength,
        representation
      );
    });
  }

  private getAndValidateViewport(viewportId: string) {
    const csViewport =
      this.servicesManager.services.cornerstoneViewportService.getCornerstoneViewport(viewportId);
    if (!csViewport) {
      throw new Error(`Viewport with id ${viewportId} not found.`);
    }
    return csViewport;
  }

  /**
   * Sets the visibility of a segmentation representation.
   *
   * @param viewportId - The ID of the viewport.
   * @param segmentationId - The ID of the segmentation.
   * @param isVisible - The new visibility state.
   */
  private _setSegmentationRepresentationVisibility(
    viewportId: string,
    segmentationId: string,
    type: SegmentationRepresentations,
    isVisible: boolean
  ): void {
    const representations = this.getSegmentationRepresentations(viewportId, {
      segmentationId,
      type,
    });
    const representation = representations[0];

    if (!representation) {
      console.debug(
        'No segmentation representation found for the given viewportId and segmentationId'
      );
      return;
    }

    cstSegmentation.config.visibility.setSegmentationRepresentationVisibility(
      viewportId,
      {
        segmentationId,
        type,
      },
      isVisible
    );
  }

  private determineViewportAndSegmentationType(csViewport, segmentation) {
    const isVolumeViewport =
      csViewport.type === ViewportType.ORTHOGRAPHIC || csViewport.type === ViewportType.VOLUME_3D;
    const isVolumeSegmentation = 'volumeId' in segmentation.representationData[LABELMAP];
    return { isVolumeViewport, isVolumeSegmentation };
  }

  private async handleViewportConversion(
    isVolumeViewport: boolean,
    isVolumeSegmentation: boolean,
    csViewport: csTypes.IViewport,
    segmentation: cstTypes.Segmentation,
    viewportId: string,
    segmentationId: string,
    representationType: csToolsEnums.SegmentationRepresentations
  ) {
    let representationTypeToUse = representationType;
    let isConverted = false;

    const handler = isVolumeViewport ? this.handleVolumeViewportCase : this.handleStackViewportCase;

    ({ representationTypeToUse, isConverted } = await handler.apply(this, [
      csViewport,
      segmentation,
      isVolumeSegmentation,
      viewportId,
      segmentationId,
    ]));

    return { representationTypeToUse, isConverted };
  }

  private async handleVolumeViewportCase(csViewport, segmentation, isVolumeSegmentation) {
    if (csViewport.type === ViewportType.VOLUME_3D) {
      return { representationTypeToUse: SegmentationRepresentations.Surface, isConverted: false };
    } else {
      await this.handleVolumeViewport(
        csViewport as csTypes.IVolumeViewport,
        segmentation,
        isVolumeSegmentation
      );
      return { representationTypeToUse: SegmentationRepresentations.Labelmap, isConverted: false };
    }
  }

  private async handleStackViewportCase(
    csViewport: csTypes.IViewport,
    segmentation: cstTypes.Segmentation,
    isVolumeSegmentation: boolean,
    viewportId: string,
    segmentationId: string
  ): Promise<{ representationTypeToUse: SegmentationRepresentations; isConverted: boolean }> {
    if (isVolumeSegmentation) {
      const isConverted = await this.convertStackToVolumeViewport(csViewport);
      return { representationTypeToUse: SegmentationRepresentations.Labelmap, isConverted };
    }

    if (updateLabelmapSegmentationImageReferences(viewportId, segmentationId)) {
      return { representationTypeToUse: SegmentationRepresentations.Labelmap, isConverted: false };
    }

    const isConverted = await this.attemptStackToVolumeConversion(
      csViewport as csTypes.IStackViewport,
      segmentation,
      viewportId,
      segmentationId
    );

    return { representationTypeToUse: SegmentationRepresentations.Labelmap, isConverted };
  }

  private async _addSegmentationRepresentation(
    viewportId: string,
    segmentationId: string,
    representationType: csToolsEnums.SegmentationRepresentations,
    colorLUTIndex: number,
    isConverted: boolean,
    config?: {
      blendMode?: csEnums.BlendModes;
    }
  ): Promise<void> {
    const representation = {
      type: representationType,
      segmentationId,
      config: { colorLUTOrIndex: colorLUTIndex, ...config },
    };

    const addRepresentation = () =>
      cstSegmentation.addSegmentationRepresentations(viewportId, [representation]);

    if (isConverted) {
      const { viewportGridService } = this.servicesManager.services;
      await new Promise<void>(resolve => {
        const { unsubscribe } = viewportGridService.subscribe(
          viewportGridService.EVENTS.GRID_STATE_CHANGED,
          () => {
            addRepresentation();
            unsubscribe();
            resolve();
          }
        );
      });
    } else {
      addRepresentation();
    }
  }
  private async handleVolumeViewport(
    viewport: csTypes.IVolumeViewport,
    segmentation: SegmentationData,
    isVolumeSegmentation: boolean
  ): Promise<void> {
    if (isVolumeSegmentation) {
      return; // Volume Labelmap on Volume Viewport is natively supported
    }

    const frameOfReferenceUID = viewport.getFrameOfReferenceUID();
    const imageIds = getLabelmapImageIds(segmentation.segmentationId);
    const segImage = cache.getImage(imageIds[0]);

    if (segImage?.FrameOfReferenceUID === frameOfReferenceUID) {
      await convertStackToVolumeLabelmap(segmentation);
    }
  }

  private async convertStackToVolumeViewport(viewport: csTypes.IViewport): Promise<boolean> {
    const { viewportGridService, cornerstoneViewportService } = this.servicesManager.services;
    const state = viewportGridService.getState();
    const gridViewport = state.viewports.get(viewport.id);

    const prevViewPresentation = viewport.getViewPresentation();
    const prevViewReference = viewport.getViewReference();
    const stackViewport = cornerstoneViewportService.getCornerstoneViewport(viewport.id);
    const { element } = stackViewport;

    const volumeViewportNewVolumeHandler = () => {
      const volumeViewport = cornerstoneViewportService.getCornerstoneViewport(viewport.id);
      volumeViewport.setViewPresentation(prevViewPresentation);
      volumeViewport.setViewReference(prevViewReference);
      volumeViewport.render();

      element.removeEventListener(
        csEnums.Events.VOLUME_VIEWPORT_NEW_VOLUME,
        volumeViewportNewVolumeHandler
      );
    };

    element.addEventListener(
      csEnums.Events.VOLUME_VIEWPORT_NEW_VOLUME,
      volumeViewportNewVolumeHandler
    );

    viewportGridService.setDisplaySetsForViewport({
      viewportId: viewport.id,
      displaySetInstanceUIDs: gridViewport.displaySetInstanceUIDs,
      viewportOptions: {
        ...gridViewport.viewportOptions,
        viewportType: ViewportType.ORTHOGRAPHIC,
      },
    });

    return true;
  }

  private async attemptStackToVolumeConversion(
    viewport: csTypes.IStackViewport,
    segmentation: SegmentationData,
    viewportId: string,
    segmentationId: string
  ): Promise<boolean> {
    const imageIds = getLabelmapImageIds(segmentation.segmentationId);
    const frameOfReferenceUID = viewport.getFrameOfReferenceUID();
    const segImage = cache.getImage(imageIds[0]);

    if (
      segImage?.FrameOfReferenceUID &&
      frameOfReferenceUID &&
      segImage.FrameOfReferenceUID === frameOfReferenceUID
    ) {
      const isConverted = await this.convertStackToVolumeViewport(viewport);
      triggerSegmentationRepresentationModified(
        viewportId,
        segmentationId,
        SegmentationRepresentations.Labelmap
      );

      return isConverted;
    }
  }

  private addSegmentationToSource(segmentationPublicInput: cstTypes.SegmentationPublicInput) {
    cstSegmentation.addSegmentations([segmentationPublicInput]);
  }

  private updateSegmentationInSource(
    segmentationId: string,
    payload: Partial<cstTypes.Segmentation>
  ) {
    cstSegmentation.updateSegmentations([{ segmentationId, payload }]);
  }

  private _toOHIFSegmentationRepresentation(
    viewportId: string,
    csRepresentation: cstTypes.SegmentationRepresentation
  ): SegmentationRepresentation {
    const { segmentationId, type, active, visible } = csRepresentation;
    const { colorLUTIndex } = csRepresentation;

    const segmentsRepresentations: { [segmentIndex: number]: SegmentRepresentation } = {};

    const segmentation = cstSegmentation.state.getSegmentation(segmentationId);

<<<<<<< HEAD
    if (!segmentationRepresentations?.length) {
      return;
=======
    if (!segmentation) {
      throw new Error(`Segmentation with ID ${segmentationId} not found.`);
>>>>>>> 7b409639
    }

    const segmentIds = Object.keys(segmentation.segments);

    for (const segmentId of segmentIds) {
      const segmentIndex = parseInt(segmentId, 10);

      const color = cstSegmentation.config.color.getSegmentIndexColor(
        viewportId,
        segmentationId,
        segmentIndex
      );

      const isVisible = cstSegmentation.config.visibility.getSegmentIndexVisibility(
        viewportId,
        {
          segmentationId,
          type,
        },
        segmentIndex
      );

      segmentsRepresentations[segmentIndex] = {
        color,
        segmentIndex,
        opacity: color[3],
        visible: isVisible,
      };
    }

    const styles = cstSegmentation.config.style.getStyle({
      viewportId,
      segmentationId,
      type,
    });

    const id = `${segmentationId}-${type}-${viewportId}`;

    return {
      id: id,
      segmentationId,
      label: segmentation.label,
      active,
      type,
      visible,
      segments: segmentsRepresentations,
      styles,
      viewportId,
      colorLUTIndex,
      config: {},
    };
  }

  private _initSegmentationService() {
    eventTarget.addEventListener(
      csToolsEnums.Events.SEGMENTATION_MODIFIED,
      this._onSegmentationModifiedFromSource
    );

    eventTarget.addEventListener(
      csToolsEnums.Events.SEGMENTATION_REMOVED,
      this._onSegmentationModifiedFromSource
    );

    eventTarget.addEventListener(
      csToolsEnums.Events.SEGMENTATION_DATA_MODIFIED,
      this._onSegmentationDataModifiedFromSource
    );

    eventTarget.addEventListener(
      csToolsEnums.Events.SEGMENTATION_REPRESENTATION_MODIFIED,
      this._onSegmentationRepresentationModifiedFromSource
    );

    eventTarget.addEventListener(
      csToolsEnums.Events.SEGMENTATION_REPRESENTATION_ADDED,
      this._onSegmentationRepresentationModifiedFromSource
    );

    eventTarget.addEventListener(
      csToolsEnums.Events.SEGMENTATION_REPRESENTATION_REMOVED,
      this._onSegmentationRepresentationModifiedFromSource
    );

    eventTarget.addEventListener(
      csToolsEnums.Events.SEGMENTATION_ADDED,
      this._onSegmentationAddedFromSource
    );
  }

  private getCornerstoneSegmentation(segmentationId: string) {
    return cstSegmentation.state.getSegmentation(segmentationId);
  }

  private _highlightLabelmap(
    segmentIndex: number,
    alpha: number,
    hideOthers: boolean,
    segments: Segment[],
    viewportId: string,
    animationLength: number,
    representation: cstTypes.SegmentationRepresentation
  ) {
    const { segmentationId } = representation;
    const newSegmentSpecificConfig = {
      fillAlpha: alpha,
    };

    if (hideOthers) {
      throw new Error('hideOthers is not working right now');
      for (let i = 0; i < segments.length; i++) {
        if (i !== segmentIndex) {
          newSegmentSpecificConfig[i] = {
            fillAlpha: 0,
          };
        }
      }
    }

    const { fillAlpha } = this.getStyle({
      viewportId,
      segmentationId,
      type: LABELMAP,
      segmentIndex,
    }) as cstTypes.LabelmapStyle;

    let startTime: number = null;
    const animation = (timestamp: number) => {
      if (startTime === null) {
        startTime = timestamp;
      }

      const elapsed = timestamp - startTime;
      const progress = Math.min(elapsed / animationLength, 1);

      cstSegmentation.config.style.setStyle(
        {
          segmentationId,
          segmentIndex,
          type: LABELMAP,
        },
        {
          fillAlpha: easeInOutBell(progress, fillAlpha),
        }
      );

      if (progress < 1) {
        requestAnimationFrame(animation);
      } else {
        cstSegmentation.config.style.setStyle(
          {
            segmentationId,
            segmentIndex,
            type: LABELMAP,
          },
          {}
        );
      }
    };

    requestAnimationFrame(animation);
  }

<<<<<<< HEAD
  private _removeSegmentationFromCornerstone(segmentationId: string) {
    // TODO: This should be from the configuration
    const removeFromCache = true;
    const segmentationState = cstSegmentation.state;
    const sourceSegState = segmentationState.getSegmentation(segmentationId);
    const updatedToolGroupIds: Set<string> = new Set();
=======
  private _highlightContour(
    segmentIndex: number,
    alpha: number,
    hideOthers: boolean,
    segments: Segment[],
    viewportId: string,
    animationLength: number,
    representation: cstTypes.SegmentationRepresentation
  ) {
    const { segmentationId } = representation;
    const startTime = performance.now();

    const prevStyle = cstSegmentation.config.style.getStyle({
      type: CONTOUR,
    }) as ContourStyle;
>>>>>>> 7b409639

    const prevOutlineWidth = prevStyle.outlineWidth;
    // make this configurable
    const baseline = Math.max(prevOutlineWidth * 3.5, 5);

    const animate = (currentTime: number) => {
      const progress = (currentTime - startTime) / animationLength;
      if (progress >= 1) {
        cstSegmentation.config.style.resetToGlobalStyle();
        return;
      }

      const reversedProgress = easeInOutBellRelative(progress, baseline, prevOutlineWidth);

<<<<<<< HEAD
      const UIDsToRemove = [];
      segmentationRepresentations.forEach(representation => {
        if (representation.segmentationId === segmentationId) {
          UIDsToRemove.push(representation.segmentationRepresentationUID);
          updatedToolGroupIds.add(toolGroupId);
=======
      cstSegmentation.config.style.setStyle(
        {
          segmentationId,
          segmentIndex,
          type: CONTOUR,
        },
        {
          outlineWidth: reversedProgress,
>>>>>>> 7b409639
        }
      );

      requestAnimationFrame(animate);
    };

<<<<<<< HEAD
    if (removeFromCache && cache.getVolumeLoadObject(segmentationId)) {
      cache.removeVolumeLoadObject(segmentationId);
    }

    return { updatedToolGroupIds: Array.from(updatedToolGroupIds) };
=======
    requestAnimationFrame(animate);
>>>>>>> 7b409639
  }

  private _toggleSegmentationRepresentationVisibility = (
    viewportId: string,
    segmentationId: string,
    type: SegmentationRepresentations
  ): void => {
    const representations = this.getSegmentationRepresentations(viewportId, {
      segmentationId,
      type,
    });
    const representation = representations[0];

    const segmentsHidden = cstSegmentation.config.visibility.getHiddenSegmentIndices(viewportId, {
      segmentationId,
      type: representation.type,
    });

    const currentVisibility = segmentsHidden.size === 0;
    this._setSegmentationRepresentationVisibility(
      viewportId,
      segmentationId,
      representation.type,
      !currentVisibility
    );
  };

  private _setActiveSegment(segmentationId: string, segmentIndex: number) {
    cstSegmentation.segmentIndex.setActiveSegmentIndex(segmentationId, segmentIndex);
  }

  private _getVolumeIdForDisplaySet(displaySet) {
    const volumeLoaderSchema = displaySet.volumeLoaderSchema ?? VOLUME_LOADER_SCHEME;

    return `${volumeLoaderSchema}:${displaySet.displaySetInstanceUID}`;
  }

  private _getSegmentCenter(segmentationId, segmentIndex) {
    const segmentation = this.getSegmentation(segmentationId);

    if (!segmentation) {
      return;
    }

    const { segments } = segmentation;

    const { cachedStats } = segments[segmentIndex];

    if (!cachedStats) {
      return;
    }

    const { center } = cachedStats;

    return center;
  }

  private _setSegmentLockedStatus(segmentationId: string, segmentIndex: number, isLocked: boolean) {
    cstSegmentation.segmentLocking.setSegmentIndexLocked(segmentationId, segmentIndex, isLocked);
  }

  private _setSegmentVisibility(
    viewportId: string,
    segmentationId: string,
    segmentIndex: number,
    isVisible: boolean,
    type?: SegmentationRepresentations
  ) {
    cstSegmentation.config.visibility.setSegmentIndexVisibility(
      viewportId,
      {
        segmentationId,
        type,
      },
      segmentIndex,
      isVisible
    );
  }

  private _setSegmentLabel(segmentationId: string, segmentIndex: number, segmentLabel: string) {
    const segmentation = this.getCornerstoneSegmentation(segmentationId);
    const { segments } = segmentation;

    segments[segmentIndex].label = segmentLabel;

    cstSegmentation.updateSegmentations([
      {
        segmentationId,
        payload: {
          segments,
        },
      },
    ]);
  }

  private _onSegmentationDataModifiedFromSource = evt => {
    const { segmentationId } = evt.detail;
    this._broadcastEvent(this.EVENTS.SEGMENTATION_DATA_MODIFIED, {
      segmentationId,
    });
  };

  private _onSegmentationRepresentationModifiedFromSource = evt => {
    const { segmentationId, viewportId } = evt.detail;
    this._broadcastEvent(this.EVENTS.SEGMENTATION_REPRESENTATION_MODIFIED, {
      segmentationId,
      viewportId,
    });
  };

  private _onSegmentationModifiedFromSource = (
    evt: cstTypes.EventTypes.SegmentationModifiedEventType
  ) => {
    const { segmentationId } = evt.detail;

    this._broadcastEvent(this.EVENTS.SEGMENTATION_MODIFIED, {
      segmentationId,
    });
  };

  private _onSegmentationAddedFromSource = (
    evt: cstTypes.EventTypes.SegmentationAddedEventType
  ) => {
    const { segmentationId } = evt.detail;

    this._broadcastEvent(this.EVENTS.SEGMENTATION_ADDED, {
      segmentationId,
    });
  };
}

export default SegmentationService;
export { EVENTS, VALUE_TYPES };<|MERGE_RESOLUTION|>--- conflicted
+++ resolved
@@ -116,117 +116,6 @@
   }
 
   /**
-<<<<<<< HEAD
-   * Adds a new segment to the specified segmentation.
-   * @param segmentationId - The ID of the segmentation to add the segment to.
-   * @param config - An object containing the configuration options for the new segment.
-   *   - segmentIndex: (optional) The index of the segment to add. If not provided, the next available index will be used.
-   *   - toolGroupId: (optional) The ID of the tool group to associate the new segment with. If not provided, the first available tool group will be used.
-   *   - properties: (optional) An object containing the properties of the new segment.
-   *     - label: (optional) The label of the new segment. If not provided, a default label will be used.
-   *     - color: (optional) The color of the new segment in RGB format. If not provided, a default color will be used.
-   *     - opacity: (optional) The opacity of the new segment. If not provided, a default opacity will be used.
-   *     - visibility: (optional) Whether the new segment should be visible. If not provided, the segment will be visible by default.
-   *     - isLocked: (optional) Whether the new segment should be locked for editing. If not provided, the segment will not be locked by default.
-   *     - active: (optional) Whether the new segment should be the active segment to be edited. If not provided, the segment will not be active by default.
-   */
-
-  public addSegment(
-    segmentationId: string,
-    config: {
-      segmentIndex?: number;
-      toolGroupId?: string;
-      properties?: {
-        label?: string;
-        color?: ohifTypes.RGB;
-        opacity?: number;
-        visibility?: boolean;
-        isLocked?: boolean;
-        active?: boolean;
-      };
-    } = {}
-  ): void {
-    if (config?.segmentIndex === 0) {
-      throw new Error('Segment index 0 is reserved for "no label"');
-    }
-    const toolGroupId = config.toolGroupId ?? this._getFirstToolGroupId();
-
-    const { segmentationRepresentationUID, segmentation } = this._getSegmentationInfo(
-      segmentationId,
-      toolGroupId
-    );
-
-    let segmentIndex = config.segmentIndex;
-    if (!segmentIndex) {
-      // grab the next available segment index
-      segmentIndex = segmentation.segments.length === 0 ? 1 : segmentation.segments.length;
-    }
-
-    if (this._getSegmentInfo(segmentation, segmentIndex)) {
-      throw new Error(`Segment ${segmentIndex} already exists`);
-    }
-
-    const rgbaColor = cstSegmentation.config.color.getColorForSegmentIndex(
-      toolGroupId,
-      segmentationRepresentationUID,
-      segmentIndex
-    );
-
-    segmentation.segments[segmentIndex] = {
-      label: config.properties?.label ?? `Segment ${segmentIndex}`,
-      segmentIndex: segmentIndex,
-      color: [rgbaColor[0], rgbaColor[1], rgbaColor[2]],
-      opacity: rgbaColor[3],
-      isVisible: true,
-      isLocked: false,
-    };
-
-    segmentation.segmentCount++;
-
-    // make the newly added segment the active segment
-    this._setActiveSegment(segmentationId, segmentIndex);
-
-    const suppressEvents = true;
-    if (config.properties !== undefined) {
-      const { color: newColor, opacity, isLocked, visibility, active } = config.properties;
-
-      if (newColor !== undefined) {
-        this._setSegmentColor(segmentationId, segmentIndex, newColor, toolGroupId, suppressEvents);
-      }
-
-      if (opacity !== undefined) {
-        this._setSegmentOpacity(segmentationId, segmentIndex, opacity, toolGroupId, suppressEvents);
-      }
-
-      if (visibility !== undefined) {
-        this._setSegmentVisibility(
-          segmentationId,
-          segmentIndex,
-          visibility,
-          toolGroupId,
-          suppressEvents
-        );
-      }
-
-      if (active !== undefined) {
-        this._setActiveSegment(segmentationId, segmentIndex, suppressEvents);
-      }
-
-      if (isLocked !== undefined) {
-        this._setSegmentLocked(segmentationId, segmentIndex, isLocked, suppressEvents);
-      }
-    }
-
-    if (segmentation.activeSegmentIndex === null) {
-      this._setActiveSegment(segmentationId, segmentIndex, suppressEvents);
-    }
-
-    // Todo: this includes non-hydrated segmentations which might not be
-    // persisted in the store
-    this._broadcastEvent(this.EVENTS.SEGMENTATION_UPDATED, {
-      segmentation,
-    });
-=======
    * Retrieves a segmentation by its ID.
    *
    * @param segmentationId - The unique identifier of the segmentation to retrieve.
@@ -239,7 +128,6 @@
    */
   public getSegmentation(segmentationId: string): cstTypes.Segmentation | undefined {
     return cstSegmentation.state.getSegmentation(segmentationId);
->>>>>>> 7b409639
   }
 
   /**
@@ -334,30 +222,12 @@
       specifier
     );
 
-<<<<<<< HEAD
-  public setSegmentLocked(segmentationId: string, segmentIndex: number, isLocked: boolean): void {
-    const suppressEvents = false;
-    this._setSegmentLocked(segmentationId, segmentIndex, isLocked, suppressEvents);
-  }
-
-  /**
-   * Toggles the locked state of a segment in a segmentation.
-   * @param segmentationId - The ID of the segmentation.
-   * @param segmentIndex - The index of the segment to toggle.
-   */
-  public toggleSegmentLocked(segmentationId: string, segmentIndex: number): void {
-    const segmentation = this.getSegmentation(segmentationId);
-    const segment = this._getSegmentInfo(segmentation, segmentIndex);
-    const isLocked = !segment.isLocked;
-    this._setSegmentLocked(segmentationId, segmentIndex, isLocked);
-=======
     // Map to our SegmentationRepresentation type
     const ohifRepresentations = representations.map(repr =>
       this._toOHIFSegmentationRepresentation(viewportId, repr)
     );
 
     return ohifRepresentations;
->>>>>>> 7b409639
   }
 
   public destroy = () => {
@@ -413,17 +283,11 @@
     let representationTypeToUse = type || defaultRepresentationType;
     let isConverted = false;
 
-<<<<<<< HEAD
-  public setActiveSegment(segmentationId: string, segmentIndex: number): void {
-    this._setActiveSegment(segmentationId, segmentIndex, false);
-  }
-=======
     if (type === csToolsEnums.SegmentationRepresentations.Labelmap) {
       const { isVolumeViewport, isVolumeSegmentation } = this.determineViewportAndSegmentationType(
         csViewport,
         segmentation
       );
->>>>>>> 7b409639
 
       ({ representationTypeToUse, isConverted } = await this.handleViewportConversion(
         isVolumeViewport,
@@ -485,30 +349,8 @@
 
     const derivedImages = await imageLoader.createAndCacheDerivedLabelmapImages(referenceImageIds);
 
-<<<<<<< HEAD
-    // if first segmentation, we can use the default colorLUT, otherwise
-    // we need to generate a new one and use a new colorLUT
-    const colorLUTIndex = 0;
-    if (Object.keys(this.segmentations).length !== 0) {
-      const newColorLUT = this.generateNewColorLUT();
-      const colorLUTIndex = this.getNextColorLUTIndex();
-      cstSegmentation.config.color.addColorLUT(newColorLUT, colorLUTIndex);
-    }
-
-    this.segmentations[segmentationId] = {
-      ...segmentation,
-      label: segmentation.label || '',
-      segments: segmentation.segments || [null],
-      activeSegmentIndex: segmentation.activeSegmentIndex ?? null,
-      segmentCount: segmentation.segmentCount ?? 0,
-      isActive: false,
-      isVisible: true,
-      colorLUTIndex,
-    };
-=======
     const segs = this.getSegmentations();
     const label = options.label || `Segmentation ${segs.length + 1}`;
->>>>>>> 7b409639
 
     const segImageIds = derivedImages.map(image => image.imageId);
 
@@ -552,15 +394,9 @@
       type: LABELMAP,
     }
   ): Promise<string> {
-<<<<<<< HEAD
-    // Todo: we only support creating labelmap for SEG displaySets for now
-    const representationType = LABELMAP;
-    console.log('CS:SEG');
-=======
     const { type } = options;
     let { segmentationId } = options;
     const { labelMapImages } = segDisplaySet;
->>>>>>> 7b409639
 
     if (type !== LABELMAP) {
       throw new Error('Only labelmap type is supported for SEG display sets right now');
@@ -716,7 +552,7 @@
     // Assign segmentationId if not provided
     segmentationId = segmentationId ?? rtDisplaySet.displaySetInstanceUID;
     const { structureSet } = rtDisplaySet;
-    console.log('CS:RT');
+
     if (!structureSet) {
       throw new Error(
         'To create the contours from RT displaySet, the displaySet should be loaded first. You can perform rtDisplaySet.load() before calling this method.'
@@ -834,126 +670,11 @@
       rtDisplaySet,
     });
 
-<<<<<<< HEAD
-    return this.addOrUpdateSegmentation(segmentation, suppressEvents);
-  }
-
-  // Todo: this should not run on the main thread
-  public calculateCentroids = (
-    segmentationId: string,
-    segmentIndex?: number
-  ): Map<number, { x: number; y: number; z: number; world: number[] }> => {
-    const segmentation = this.getSegmentation(segmentationId);
-    const volume = this.getLabelmapVolume(segmentationId);
-    const { dimensions, imageData } = volume;
-    const scalarData = volume.getScalarData();
-    const [dimX, dimY, numFrames] = dimensions;
-    const frameLength = dimX * dimY;
-
-    const segmentIndices = segmentIndex
-      ? [segmentIndex]
-      : segmentation.segments
-          .filter(segment => segment?.segmentIndex)
-          .map(segment => segment.segmentIndex);
-
-    const segmentIndicesSet = new Set(segmentIndices);
-
-    const centroids = new Map();
-    for (const index of segmentIndicesSet) {
-      centroids.set(index, { x: 0, y: 0, z: 0, count: 0 });
-    }
-
-    let voxelIndex = 0;
-    for (let frame = 0; frame < numFrames; frame++) {
-      for (let p = 0; p < frameLength; p++) {
-        const segmentIndex = scalarData[voxelIndex++];
-        if (segmentIndicesSet.has(segmentIndex)) {
-          const centroid = centroids.get(segmentIndex);
-          centroid.x += p % dimX;
-          centroid.y += (p / dimX) | 0;
-          centroid.z += frame;
-          centroid.count++;
-        }
-      }
-    }
-
-    const result = new Map();
-    for (const [index, centroid] of centroids) {
-      const count = centroid.count;
-      const normalizedCentroid = {
-        x: centroid.x / count,
-        y: centroid.y / count,
-        z: centroid.z / count,
-      };
-      normalizedCentroid.world = imageData.indexToWorld([
-        normalizedCentroid.x,
-        normalizedCentroid.y,
-        normalizedCentroid.z,
-      ]);
-      result.set(index, normalizedCentroid);
-    }
-
-    this.setCentroids(segmentationId, result);
-    return result;
-  };
-
-  private setCentroids = (
-    segmentationId: string,
-    centroids: Map<number, { image: number[]; world?: number[] }>
-  ): void => {
-    const segmentation = this.getSegmentation(segmentationId);
-    const imageData = this.getLabelmapVolume(segmentationId).imageData; // Assuming this method returns imageData
-
-    if (!segmentation.cachedStats) {
-      segmentation.cachedStats = { segmentCenter: {} };
-    } else if (!segmentation.cachedStats.segmentCenter) {
-      segmentation.cachedStats.segmentCenter = {};
-    }
-
-    for (const [segmentIndex, centroid] of centroids) {
-      let world = centroid.world;
-
-      // If world coordinates are not provided, calculate them
-      if (!world || world.length === 0) {
-        world = imageData.indexToWorld(centroid.image);
-      }
-
-      segmentation.cachedStats.segmentCenter[segmentIndex] = {
-        center: {
-          image: centroid.image,
-          world: world,
-        },
-      };
-    }
-
-    this.addOrUpdateSegmentation(segmentation, true, true);
-  };
-
-  public jumpToSegmentCenter(
-    segmentationId: string,
-    segmentIndex: number,
-    toolGroupId?: string,
-    highlightAlpha = 0.9,
-    highlightSegment = true,
-    animationLength = 750,
-    highlightHideOthers = false,
-    highlightFunctionType = 'ease-in-out' // todo: make animation functions configurable from outside
-  ): void {
-    const { toolGroupService } = this.servicesManager.services;
-    const center = this._getSegmentCenter(segmentationId, segmentIndex);
-
-    if (!center?.world) {
-      return;
-    }
-
-    const { world } = center;
-=======
     // Mark the RT display set as loaded
     rtDisplaySet.isLoaded = true;
 
     // Add or update the segmentation in the state
     this.addOrUpdateSegmentation(segmentation);
->>>>>>> 7b409639
 
     return segmentationId;
   }
@@ -1001,17 +722,6 @@
     return cstSegmentation.activeSegmentation.getActiveSegmentation(viewportId);
   }
 
-<<<<<<< HEAD
-  public createSegmentationForDisplaySet = async (
-    displaySetInstanceUID: string,
-    options?: {
-      segmentationId: string;
-      FrameOfReferenceUID: string;
-      label: string;
-    }
-  ): Promise<string> => {
-    const { displaySetService } = this.servicesManager.services;
-=======
   /**
    * Gets the active segment from the active segmentation in a viewport
    * @param viewportId - The ID of the viewport to get the active segment from
@@ -1025,7 +735,6 @@
    */
   public getActiveSegment(viewportId: string): cstTypes.Segment | undefined {
     const activeSegmentation = this.getActiveSegmentation(viewportId);
->>>>>>> 7b409639
 
     if (!activeSegmentation) {
       return;
@@ -1060,26 +769,6 @@
   }) => {
     const style = cstSegmentation.config.style.getStyle(specifier);
 
-<<<<<<< HEAD
-    const segmentation: Segmentation = {
-      ...defaultScheme,
-      id: segmentationId,
-      displaySetInstanceUID,
-      label: options?.label,
-      // We should set it as active by default, as it created for display
-      isActive: true,
-      type: representationType,
-      FrameOfReferenceUID:
-        options?.FrameOfReferenceUID || displaySet.instances?.[0]?.FrameOfReferenceUID,
-      representationData: {
-        LABELMAP: {
-          volumeId: segmentationId,
-          referencedVolumeId: volumeId, // Todo: this is so ugly
-        },
-      },
-    };
-    this.addOrUpdateSegmentation(segmentation);
-=======
     return style;
   };
 
@@ -1094,7 +783,6 @@
   ) => {
     cstSegmentation.config.style.setStyle(specifier, style);
   };
->>>>>>> 7b409639
 
   public resetToGlobalStyle = () => {
     cstSegmentation.config.style.resetToGlobalStyle();
@@ -1116,13 +804,6 @@
    */
   public addSegment(
     segmentationId: string,
-<<<<<<< HEAD
-    hydrateSegmentation = false,
-    representationType = csToolsEnums.SegmentationRepresentations.Labelmap,
-    suppressEvents = false
-  ): Promise<void> => {
-    const segmentation = this.getSegmentation(segmentationId);
-=======
     config: {
       segmentIndex?: number;
       label?: string;
@@ -1135,7 +816,6 @@
     if (config?.segmentIndex === 0) {
       throw new Error(i18n.t('Segment') + ' index 0 is reserved for "no label"');
     }
->>>>>>> 7b409639
 
     const csSegmentation = this.getCornerstoneSegmentation(segmentationId);
 
@@ -1146,16 +826,10 @@
       const segmentKeys = Object.keys(csSegmentation.segments);
       segmentIndex = segmentKeys.length === 0 ? 1 : Math.max(...segmentKeys.map(Number)) + 1;
     }
-<<<<<<< HEAD
-    if (hydrateSegmentation) {
-      // hydrate the segmentation if it's not hydrated yet
-      segmentation.hydrated = true;
-=======
 
     // update the segmentation
     if (!config.label) {
       config.label = `${i18n.t('Segment')} ${segmentIndex}`;
->>>>>>> 7b409639
     }
 
     const currentSegments = csSegmentation.segments;
@@ -1201,21 +875,6 @@
     });
   }
 
-<<<<<<< HEAD
-      if (isLocked) {
-        this._setSegmentLocked(segmentationId, segmentIndex, isLocked, suppressEvents);
-      }
-    }
-
-    if (!suppressEvents) {
-      this._broadcastEvent(this.EVENTS.SEGMENTATION_UPDATED, {
-        segmentation,
-      });
-    }
-  };
-
-  public setSegmentRGBAColor = (
-=======
   /**
    * Removes a segment from a segmentation and updates the active segment index if necessary.
    *
@@ -1235,7 +894,6 @@
 
   public setSegmentVisibility(
     viewportId: string,
->>>>>>> 7b409639
     segmentationId: string,
     segmentIndex: number,
     isVisible: boolean,
@@ -1335,38 +993,6 @@
     );
   }
 
-<<<<<<< HEAD
-  public hydrateSegmentation = (segmentationId: string, suppressEvents = false): void => {
-    const segmentation = this.getSegmentation(segmentationId);
-    if (!segmentation) {
-      throw new Error(`Segmentation with segmentationId ${segmentationId} not found.`);
-    }
-
-    segmentation.hydrated = true;
-
-    // Not all segmentations have dipslaysets, some of them are derived in the client
-    try {
-      this._setDisplaySetIsHydrated(segmentationId, true);
-    } catch (error) {
-      console.warn(error);
-    }
-
-    if (!suppressEvents) {
-      this._broadcastEvent(this.EVENTS.SEGMENTATION_UPDATED, {
-        segmentation,
-      });
-    }
-  };
-
-  private _setDisplaySetIsHydrated(displaySetUID: string, isHydrated: boolean): void {
-    const { displaySetService } = this.servicesManager.services;
-    const displaySet = displaySetService.getDisplaySetByUID(displaySetUID);
-    if (!displaySet) {
-      return;
-    }
-    displaySet.isHydrated = isHydrated;
-    displaySetService.setDisplaySetMetadataInvalidated(displaySetUID, false);
-=======
   /**
    * Gets the labelmap volume for a segmentation
    * @param segmentationId - The ID of the segmentation to get the labelmap volume for
@@ -1391,7 +1017,6 @@
     const labelmapVolume = cache.getVolume(volumeId);
 
     return labelmapVolume;
->>>>>>> 7b409639
   }
 
   /**
@@ -1456,47 +1081,9 @@
    * This method stores statistical data for a group of related segmentations.
    * The stats are stored using a composite key created from the sorted and joined
    */
-<<<<<<< HEAD
-  public remove(segmentationId: string): void {
-    const segmentation = this.segmentations[segmentationId];
-    const wasActive = segmentation.isActive;
-
-    if (!segmentationId || !segmentation) {
-      console.warn(`No segmentationId provided, or unable to find segmentation by id.`);
-      return;
-    }
-
-    const { colorLUTIndex } = segmentation;
-    const { updatedToolGroupIds } = this._removeSegmentationFromCornerstone(segmentationId);
-
-    // Delete associated colormap
-    // Todo: bring this back
-    cstSegmentation.state.removeColorLUT(colorLUTIndex);
-
-    delete this.segmentations[segmentationId];
-
-    // If this segmentation was active, and there is another segmentation, set another one active.
-
-    if (wasActive) {
-      const remainingSegmentations = this._getSegmentations();
-
-      if (remainingSegmentations.length) {
-        const { id } = remainingSegmentations[0];
-
-        updatedToolGroupIds.forEach(toolGroupId => {
-          this._setActiveSegmentationForToolGroup(id, toolGroupId, false);
-        });
-      }
-    }
-
-    this._broadcastEvent(this.EVENTS.SEGMENTATION_REMOVED, {
-      segmentationId,
-    });
-=======
   public setSegmentationGroupStats(segmentationIds: string[], stats: any) {
     const groupId = this.getGroupId(segmentationIds);
     this._segmentationGroupStatsMap.set(groupId, stats);
->>>>>>> 7b409639
   }
 
   /**
@@ -1531,66 +1118,6 @@
     return viewportIds;
   };
 
-<<<<<<< HEAD
-  public setSegmentLabel(segmentationId: string, segmentIndex: number, label: string) {
-    this._setSegmentLabel(segmentationId, segmentIndex, label);
-  }
-
-  private _setSegmentLabel(
-    segmentationId: string,
-    segmentIndex: number,
-    label: string,
-    suppressEvents = false
-  ) {
-    const segmentation = this.getSegmentation(segmentationId);
-
-    if (segmentation === undefined) {
-      throw new Error(`no segmentation for segmentationId: ${segmentationId}`);
-    }
-
-    const segmentInfo = segmentation.segments[segmentIndex];
-
-    if (segmentInfo === undefined) {
-      throw new Error(`Segment ${segmentIndex} not yet added to segmentation: ${segmentationId}`);
-    }
-
-    segmentInfo.label = label;
-
-    if (suppressEvents === false) {
-      // this._setSegmentationModified(segmentationId);
-      this._broadcastEvent(this.EVENTS.SEGMENTATION_UPDATED, {
-        segmentation,
-      });
-    }
-  }
-
-  public shouldRenderSegmentation(viewportDisplaySetInstanceUIDs, segmentationFrameOfReferenceUID) {
-    if (!viewportDisplaySetInstanceUIDs?.length) {
-      return false;
-    }
-
-    const { displaySetService } = this.servicesManager.services;
-
-    let shouldDisplaySeg = false;
-
-    // check if the displaySet is sharing the same frameOfReferenceUID
-    // with the new segmentation
-    for (const displaySetInstanceUID of viewportDisplaySetInstanceUIDs) {
-      const displaySet = displaySetService.getDisplaySetByUID(displaySetInstanceUID);
-
-      // Todo: this might not be ideal for use cases such as 4D, since we
-      // don't want to show the segmentation for all the frames
-      if (
-        displaySet.isReconstructable &&
-        displaySet?.images?.[0]?.FrameOfReferenceUID === segmentationFrameOfReferenceUID
-      ) {
-        shouldDisplaySeg = true;
-        break;
-      }
-    }
-
-    return shouldDisplaySeg;
-=======
   /**
    * Clears segmentation representations from the viewport.
    * Unlike removeSegmentationRepresentations, this doesn't update
@@ -1613,7 +1140,6 @@
 
   public removeAllSegmentations(): void {
     cstSegmentation.state.removeAllSegmentations();
->>>>>>> 7b409639
   }
 
   /**
@@ -1977,13 +1503,8 @@
 
     const segmentation = cstSegmentation.state.getSegmentation(segmentationId);
 
-<<<<<<< HEAD
-    if (!segmentationRepresentations?.length) {
-      return;
-=======
     if (!segmentation) {
       throw new Error(`Segmentation with ID ${segmentationId} not found.`);
->>>>>>> 7b409639
     }
 
     const segmentIds = Object.keys(segmentation.segments);
@@ -2147,14 +1668,6 @@
     requestAnimationFrame(animation);
   }
 
-<<<<<<< HEAD
-  private _removeSegmentationFromCornerstone(segmentationId: string) {
-    // TODO: This should be from the configuration
-    const removeFromCache = true;
-    const segmentationState = cstSegmentation.state;
-    const sourceSegState = segmentationState.getSegmentation(segmentationId);
-    const updatedToolGroupIds: Set<string> = new Set();
-=======
   private _highlightContour(
     segmentIndex: number,
     alpha: number,
@@ -2170,7 +1683,6 @@
     const prevStyle = cstSegmentation.config.style.getStyle({
       type: CONTOUR,
     }) as ContourStyle;
->>>>>>> 7b409639
 
     const prevOutlineWidth = prevStyle.outlineWidth;
     // make this configurable
@@ -2185,13 +1697,6 @@
 
       const reversedProgress = easeInOutBellRelative(progress, baseline, prevOutlineWidth);
 
-<<<<<<< HEAD
-      const UIDsToRemove = [];
-      segmentationRepresentations.forEach(representation => {
-        if (representation.segmentationId === segmentationId) {
-          UIDsToRemove.push(representation.segmentationRepresentationUID);
-          updatedToolGroupIds.add(toolGroupId);
-=======
       cstSegmentation.config.style.setStyle(
         {
           segmentationId,
@@ -2200,22 +1705,13 @@
         },
         {
           outlineWidth: reversedProgress,
->>>>>>> 7b409639
         }
       );
 
       requestAnimationFrame(animate);
     };
 
-<<<<<<< HEAD
-    if (removeFromCache && cache.getVolumeLoadObject(segmentationId)) {
-      cache.removeVolumeLoadObject(segmentationId);
-    }
-
-    return { updatedToolGroupIds: Array.from(updatedToolGroupIds) };
-=======
     requestAnimationFrame(animate);
->>>>>>> 7b409639
   }
 
   private _toggleSegmentationRepresentationVisibility = (
