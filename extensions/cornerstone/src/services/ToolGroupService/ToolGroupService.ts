--- conflicted
+++ resolved
@@ -8,8 +8,7 @@
   VIEWPORT_ADDED: 'event::cornerstone::toolgroupservice:viewportadded',
   TOOLGROUP_CREATED: 'event::cornerstone::toolgroupservice:toolgroupcreated',
   TOOL_ACTIVATED: 'event::cornerstone::toolgroupservice:toolactivated',
-  PRIMARY_TOOL_ACTIVATED:
-    'event::cornerstone::toolgroupservice:primarytoolactivated',
+  PRIMARY_TOOL_ACTIVATED: 'event::cornerstone::toolgroupservice:primarytoolactivated',
 };
 
 type Tool = {
@@ -42,15 +41,8 @@
   EVENTS: { [key: string]: string };
 
   constructor(serviceManager) {
-<<<<<<< HEAD
-    const {
-      cornerstoneViewportService,
-      viewportGridService,
-      uiNotificationService,
-    } = serviceManager.services;
-=======
-    const { cornerstoneViewportService, viewportGridService } = serviceManager.services;
->>>>>>> c158279a
+    const { cornerstoneViewportService, viewportGridService, uiNotificationService } =
+      serviceManager.services;
     this.cornerstoneViewportService = cornerstoneViewportService;
     this.viewportGridService = viewportGridService;
     this.uiNotificationService = uiNotificationService;
@@ -66,10 +58,7 @@
   }
 
   private _init() {
-    eventTarget.addEventListener(
-      Enums.Events.TOOL_ACTIVATED,
-      this._onToolActivated
-    );
+    eventTarget.addEventListener(Enums.Events.TOOL_ACTIVATED, this._onToolActivated);
   }
 
   /**
@@ -131,10 +120,7 @@
     ToolGroupManager.destroy();
     this.toolGroupIds = new Set();
 
-    eventTarget.removeEventListener(
-      Enums.Events.TOOL_ACTIVATED,
-      this._onToolActivated
-    );
+    eventTarget.removeEventListener(Enums.Events.TOOL_ACTIVATED, this._onToolActivated);
   }
 
   public destroyToolGroup(toolGroupId: string): void {
@@ -372,9 +358,7 @@
   }
 
   private _addTools(toolGroup, tools, configs) {
-    const toolModes = Object.values(Enums.ToolModes).map(toolMode =>
-      toolMode.toLowerCase()
-    );
+    const toolModes = Object.values(Enums.ToolModes).map(toolMode => toolMode.toLowerCase());
 
     toolModes.forEach(toolMode => {
       (tools[toolMode] ?? []).forEach(tool => {
