import { ToolGroupManager, Enums, Types } from '@cornerstonejs/tools';
import { eventTarget } from '@cornerstonejs/core';

import { Types as OhifTypes, pubSubServiceInterface } from '@ohif/core';
import getActiveViewportEnabledElement from '../../utils/getActiveViewportEnabledElement';

const EVENTS = {
  VIEWPORT_ADDED: 'event::cornerstone::toolgroupservice:viewportadded',
  TOOLGROUP_CREATED: 'event::cornerstone::toolgroupservice:toolgroupcreated',
  TOOL_ACTIVATED: 'event::cornerstone::toolgroupservice:toolactivated',
  PRIMARY_TOOL_ACTIVATED: 'event::cornerstone::toolgroupservice:primarytoolactivated',
};

type Tool = {
  toolName: string;
  bindings?: typeof Enums.MouseBindings | Enums.KeyboardBindings;
};

type Tools = {
  active: Tool[];
  passive?: Tool[];
  enabled?: Tool[];
  disabled?: Tool[];
};

export default class ToolGroupService {
  public static REGISTRATION = {
    name: 'toolGroupService',
    altName: 'ToolGroupService',
    create: ({ servicesManager }: OhifTypes.Extensions.ExtensionParams): ToolGroupService => {
      return new ToolGroupService(servicesManager);
    },
  };

  servicesManager: AppTypes.ServicesManager;
  cornerstoneViewportService: any;
  viewportGridService: any;
  uiNotificationService: any;
  private toolGroupIds: Set<string> = new Set();
  /**
   * Service-specific
   */
  listeners: { [key: string]: Function[] };
  EVENTS: { [key: string]: string };

<<<<<<< HEAD
  constructor(serviceManager) {
    const { cornerstoneViewportService, viewportGridService, uiNotificationService } =
      serviceManager.services;
=======
  constructor(servicesManager: AppTypes.ServicesManager) {
    const { cornerstoneViewportService, viewportGridService, uiNotificationService } =
      servicesManager.services;
>>>>>>> 7b409639
    this.cornerstoneViewportService = cornerstoneViewportService;
    this.viewportGridService = viewportGridService;
    this.uiNotificationService = uiNotificationService;
    this.listeners = {};
    this.EVENTS = EVENTS;
    Object.assign(this, pubSubServiceInterface);

    this._init();
  }

  onModeExit() {
    this.destroy();
  }

  private _init() {
    eventTarget.addEventListener(Enums.Events.TOOL_ACTIVATED, this._onToolActivated);
  }

  /**
   * Retrieves a tool group from the ToolGroupManager by tool group ID.
   * If no tool group ID is provided, it retrieves the tool group of the active viewport.
   * @param toolGroupId - Optional ID of the tool group to retrieve.
   * @returns The tool group or undefined if it is not found.
   */
  public getToolGroup(toolGroupId?: string): Types.IToolGroup | void {
    let toolGroupIdToUse = toolGroupId;

    if (!toolGroupIdToUse) {
      // Use the active viewport's tool group if no tool group id is provided
      const enabledElement = getActiveViewportEnabledElement(this.viewportGridService);

      if (!enabledElement) {
        return;
      }

      const { renderingEngineId, viewportId } = enabledElement;
      const toolGroup = ToolGroupManager.getToolGroupForViewport(viewportId, renderingEngineId);

      if (!toolGroup) {
        console.warn(
          'No tool group found for viewportId:',
          viewportId,
          'and renderingEngineId:',
          renderingEngineId
        );
        return;
      }

      toolGroupIdToUse = toolGroup.id;
    }

    const toolGroup = ToolGroupManager.getToolGroup(toolGroupIdToUse);
    return toolGroup;
  }

  public getToolGroupIds(): string[] {
    return Array.from(this.toolGroupIds);
  }

  public getToolGroupForViewport(viewportId: string): Types.IToolGroup | void {
    const renderingEngine = this.cornerstoneViewportService.getRenderingEngine();
    return ToolGroupManager.getToolGroupForViewport(viewportId, renderingEngine.id);
  }

  public getActiveToolForViewport(viewportId: string): string {
    const toolGroup = this.getToolGroupForViewport(viewportId);
    if (!toolGroup) {
      return;
    }

    return toolGroup.getActivePrimaryMouseButtonTool();
  }

  public destroy(): void {
    ToolGroupManager.destroy();
    this.toolGroupIds = new Set();

    eventTarget.removeEventListener(Enums.Events.TOOL_ACTIVATED, this._onToolActivated);
  }

  public destroyToolGroup(toolGroupId: string): void {
    ToolGroupManager.destroyToolGroup(toolGroupId);
    this.toolGroupIds.delete(toolGroupId);
  }

  public removeViewportFromToolGroup(
    viewportId: string,
    renderingEngineId: string,
    deleteToolGroupIfEmpty?: boolean
  ): void {
    const toolGroup = ToolGroupManager.getToolGroupForViewport(viewportId, renderingEngineId);

    if (!toolGroup) {
      return;
    }

    toolGroup.removeViewports(renderingEngineId, viewportId);

    const viewportIds = toolGroup.getViewportIds();

    if (viewportIds.length === 0 && deleteToolGroupIfEmpty) {
      ToolGroupManager.destroyToolGroup(toolGroup.id);
    }
  }

  public addViewportToToolGroup(
    viewportId: string,
    renderingEngineId: string,
    toolGroupId?: string
  ): void {
    if (!toolGroupId) {
      // If toolGroupId is not provided, add the viewport to all toolGroups
      const toolGroups = ToolGroupManager.getAllToolGroups();
      toolGroups.forEach(toolGroup => {
        toolGroup.addViewport(viewportId, renderingEngineId);
      });
    } else {
      let toolGroup = ToolGroupManager.getToolGroup(toolGroupId);
      if (!toolGroup) {
        toolGroup = this.createToolGroup(toolGroupId);
      }

      toolGroup.addViewport(viewportId, renderingEngineId);
    }

    this._broadcastEvent(EVENTS.VIEWPORT_ADDED, {
      viewportId,
      toolGroupId,
    });
  }

  public createToolGroup(toolGroupId: string): Types.IToolGroup {
    if (this.getToolGroup(toolGroupId)) {
      throw new Error(`ToolGroup ${toolGroupId} already exists`);
    }

    // if the toolGroup doesn't exist, create it
    const toolGroup = ToolGroupManager.createToolGroup(toolGroupId);
    this.toolGroupIds.add(toolGroupId);

    this._broadcastEvent(EVENTS.TOOLGROUP_CREATED, {
      toolGroupId,
    });

    return toolGroup;
  }

  public addToolsToToolGroup(toolGroupId: string, tools: Array<Tool>, configs: any = {}): void {
    const toolGroup = ToolGroupManager.getToolGroup(toolGroupId);
    // this.changeConfigurationIfNecessary(toolGroup, volumeId);
    this._addTools(toolGroup, tools, configs);
    this._setToolsMode(toolGroup, tools);
  }

  public createToolGroupAndAddTools(toolGroupId: string, tools: Array<Tool>): Types.IToolGroup {
    const toolGroup = this.createToolGroup(toolGroupId);
    this.addToolsToToolGroup(toolGroupId, tools);
    return toolGroup;
  }
  /**
   * Get the tool's configuration based on the tool name and tool group id
   * @param toolGroupId - The id of the tool group that the tool instance belongs to.
   * @param toolName - The name of the tool
   * @returns The configuration of the tool.
   */
  public getToolConfiguration(toolGroupId: string, toolName: string) {
    const toolGroup = ToolGroupManager.getToolGroup(toolGroupId);
    if (!toolGroup) {
      return null;
    }

    const tool = toolGroup.getToolInstance(toolName);
    if (!tool) {
      return null;
    }

    return tool.configuration;
  }

  /**
   * Set the tool instance configuration. This will update the tool instance configuration
   * on the toolGroup
   * @param toolGroupId - The id of the tool group that the tool instance belongs to.
   * @param toolName - The name of the tool
   * @param config - The configuration object that you want to set.
   */
  public setToolConfiguration(toolGroupId, toolName, config) {
    const toolGroup = ToolGroupManager.getToolGroup(toolGroupId);
    const toolInstance = toolGroup.getToolInstance(toolName);
    toolInstance.configuration = config;
  }

<<<<<<< HEAD
=======
  public getActivePrimaryMouseButtonTool(toolGroupId?: string): string {
    return this.getToolGroup(toolGroupId)?.getActivePrimaryMouseButtonTool();
  }

>>>>>>> 7b409639
  private _setToolsMode(toolGroup, tools) {
    const { active, passive, enabled, disabled } = tools;

    if (active) {
      active.forEach(({ toolName, bindings }) => {
        toolGroup.setToolActive(toolName, { bindings });
      });
    }

    if (passive) {
      passive.forEach(({ toolName }) => {
        toolGroup.setToolPassive(toolName);
      });
    }

    if (enabled) {
      enabled.forEach(({ toolName }) => {
        toolGroup.setToolEnabled(toolName);
      });
    }

    if (disabled) {
      disabled.forEach(({ toolName }) => {
        toolGroup.setToolDisabled(toolName);
      });
    }
  }

  private _addTools(toolGroup, tools) {
    const addTools = tools => {
      tools.forEach(({ toolName, parentTool, configuration }) => {
        if (parentTool) {
          toolGroup.addToolInstance(toolName, parentTool, {
            ...configuration,
          });
        } else {
          toolGroup.addTool(toolName, { ...configuration });
        }
      });
    };

    if (tools.active) {
      addTools(tools.active);
    }

    if (tools.passive) {
      addTools(tools.passive);
    }

    if (tools.enabled) {
      addTools(tools.enabled);
    }

    if (tools.disabled) {
      addTools(tools.disabled);
    }
  }

  private _onToolActivated = (evt: Types.EventTypes.ToolActivatedEventType) => {
    const { toolGroupId, toolName, toolBindingsOptions } = evt.detail;
    const isPrimaryTool = toolBindingsOptions.bindings?.some(
      binding => binding.mouseButton === Enums.MouseBindings.Primary
    );

    const callbackProps = {
      toolGroupId,
      toolName,
      toolBindingsOptions,
    };

    this._broadcastEvent(EVENTS.TOOL_ACTIVATED, callbackProps);

    if (isPrimaryTool) {
      this._broadcastEvent(EVENTS.PRIMARY_TOOL_ACTIVATED, callbackProps);
    }
  };
}<|MERGE_RESOLUTION|>--- conflicted
+++ resolved
@@ -43,15 +43,9 @@
   listeners: { [key: string]: Function[] };
   EVENTS: { [key: string]: string };
 
-<<<<<<< HEAD
-  constructor(serviceManager) {
-    const { cornerstoneViewportService, viewportGridService, uiNotificationService } =
-      serviceManager.services;
-=======
   constructor(servicesManager: AppTypes.ServicesManager) {
     const { cornerstoneViewportService, viewportGridService, uiNotificationService } =
       servicesManager.services;
->>>>>>> 7b409639
     this.cornerstoneViewportService = cornerstoneViewportService;
     this.viewportGridService = viewportGridService;
     this.uiNotificationService = uiNotificationService;
@@ -244,13 +238,10 @@
     toolInstance.configuration = config;
   }
 
-<<<<<<< HEAD
-=======
   public getActivePrimaryMouseButtonTool(toolGroupId?: string): string {
     return this.getToolGroup(toolGroupId)?.getActivePrimaryMouseButtonTool();
   }
 
->>>>>>> 7b409639
   private _setToolsMode(toolGroup, tools) {
     const { active, passive, enabled, disabled } = tools;
 
