import * as cornerstone from '@cornerstonejs/core';

/**
 * It checks if the imageId is provided then it uses it to query
 * the metadata and get the SOPInstanceUID, SeriesInstanceUID and StudyInstanceUID.
 * If the imageId is not provided then undefined is returned.
 * @param {string} imageId The image id of the referenced image
 * @returns
 */
<<<<<<< HEAD
export default function getSOPInstanceAttributes(
  imageId,
  cornerstoneViewportService = undefined,
  viewportId = undefined
) {
=======
export default function getSOPInstanceAttributes(imageId) {
>>>>>>> 652e61a4
  if (imageId) {
    return _getUIDFromImageID(imageId);
  }

  // Todo: implement for volume viewports and use the referencedSeriesInstanceUID
}

function _getUIDFromImageID(imageId) {
  const instance = cornerstone.metaData.get('instance', imageId);

  return {
    SOPInstanceUID: instance.SOPInstanceUID,
    SeriesInstanceUID: instance.SeriesInstanceUID,
    StudyInstanceUID: instance.StudyInstanceUID,
    frameNumber: instance.frameNumber || 1,
  };
}<|MERGE_RESOLUTION|>--- conflicted
+++ resolved
@@ -7,15 +7,7 @@
  * @param {string} imageId The image id of the referenced image
  * @returns
  */
-<<<<<<< HEAD
-export default function getSOPInstanceAttributes(
-  imageId,
-  cornerstoneViewportService = undefined,
-  viewportId = undefined
-) {
-=======
 export default function getSOPInstanceAttributes(imageId) {
->>>>>>> 652e61a4
   if (imageId) {
     return _getUIDFromImageID(imageId);
   }
