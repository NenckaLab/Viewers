--- conflicted
+++ resolved
@@ -14,20 +14,12 @@
   Settings,
   utilities as csUtilities,
 } from '@cornerstonejs/core';
-<<<<<<< HEAD
-import { Enums, utilities, ReferenceLinesTool } from '@cornerstonejs/tools';
-import {
-  cornerstoneStreamingImageVolumeLoader,
-  cornerstoneStreamingDynamicImageVolumeLoader,
-} from '@cornerstonejs/streaming-image-volume-loader';
-=======
 import {
   cornerstoneStreamingImageVolumeLoader,
   cornerstoneStreamingDynamicImageVolumeLoader,
 } from '@cornerstonejs/core/loaders';
 
 import RequestTypes from '@cornerstonejs/core/enums/RequestType';
->>>>>>> 7b409639
 
 import initWADOImageLoader from './initWADOImageLoader';
 import initCornerstoneTools from './initCornerstoneTools';
@@ -131,21 +123,12 @@
     getSegmentationPresentationId
   );
 
-<<<<<<< HEAD
-  cornerstoneTools.segmentation.config.setGlobalRepresentationConfig(labelmapRepresentation, {
-    fillAlpha: 1,
-    fillAlphaInactive: 0.2,
-    outlineOpacity: 0,
-    outlineOpacityInactive: 0.65,
-  });
-=======
   cornerstoneTools.segmentation.config.style.setStyle(
     { type: SegmentationRepresentations.Contour },
     {
       renderFill: false,
     }
   );
->>>>>>> 7b409639
 
   const metadataProvider = OHIF.classes.MetadataProvider;
 
@@ -159,11 +142,6 @@
     cornerstoneStreamingDynamicImageVolumeLoader
   );
 
-<<<<<<< HEAD
-  hangingProtocolService.registerImageLoadStrategy('interleaveCenter', interleaveCenterLoader);
-  hangingProtocolService.registerImageLoadStrategy('interleaveTopToBottom', interleaveTopToBottom);
-  hangingProtocolService.registerImageLoadStrategy('nth', nthLoader);
-=======
   // Register strategies using the wrapper
   const imageLoadStrategies = {
     interleaveCenter: interleaveCenterLoader,
@@ -177,7 +155,6 @@
       createMetadataWrappedStrategy(strategyFn)
     );
   });
->>>>>>> 7b409639
 
   // add metadata providers
   metaData.addProvider(
@@ -202,8 +179,6 @@
   this.measurementServiceSource = connectToolsToMeasurementService(servicesManager);
 
   initCineService(servicesManager);
-<<<<<<< HEAD
-=======
   initStudyPrefetcherService(servicesManager);
 
   [
@@ -228,7 +203,6 @@
   const { unsubscribe: unsubscribeSegmentationModifiedHandler } = setupSegmentationModifiedHandler({
     segmentationService,
   });
->>>>>>> 7b409639
 
   // When a custom image load is performed, update the relevant viewports
   hangingProtocolService.subscribe(
