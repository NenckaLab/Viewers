--- conflicted
+++ resolved
@@ -126,24 +126,13 @@
     cornerstoneStreamingImageVolumeLoader
   );
 
-<<<<<<< HEAD
   volumeLoader.registerVolumeLoader(
     'cornerstoneStreamingDynamicImageVolume',
     cornerstoneStreamingDynamicImageVolumeLoader
   );
 
-  hangingProtocolService.registerImageLoadStrategy(
-    'interleaveCenter',
-    interleaveCenterLoader
-  );
-  hangingProtocolService.registerImageLoadStrategy(
-    'interleaveTopToBottom',
-    interleaveTopToBottom
-  );
-=======
   hangingProtocolService.registerImageLoadStrategy('interleaveCenter', interleaveCenterLoader);
   hangingProtocolService.registerImageLoadStrategy('interleaveTopToBottom', interleaveTopToBottom);
->>>>>>> c158279a
   hangingProtocolService.registerImageLoadStrategy('nth', nthLoader);
 
   // add metadata providers
