--- conflicted
+++ resolved
@@ -6,7 +6,6 @@
   imageLoadPoolManager,
   imageRetrievalPoolManager,
 } from '@cornerstonejs/core';
-import * as csStreamingImageVolumeLoader from '@cornerstonejs/streaming-image-volume-loader';
 import { Enums as cs3DToolsEnums } from '@cornerstonejs/tools';
 import { Types } from '@ohif/core';
 import Enums from './enums';
@@ -62,9 +61,6 @@
 
 const { imageRetrieveMetadataProvider } = cornerstone.utilities;
 
-const { helpers: volumeLoaderHelpers } = csStreamingImageVolumeLoader;
-const { getDynamicVolumeInfo } = volumeLoaderHelpers ?? {};
-
 const Component = React.lazy(() => {
   return import(/* webpackPrefetch: true */ './Viewport/OHIFCornerstoneViewport');
 });
@@ -247,11 +243,8 @@
 export type { PublicViewportOptions };
 export {
   measurementMappingUtils,
-<<<<<<< HEAD
-=======
   PlanarFreehandROI,
   RectangleROI,
->>>>>>> 7b409639
   CornerstoneExtensionTypes as Types,
   toolNames,
   getActiveViewportEnabledElement,
