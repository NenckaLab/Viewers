<<<<<<< HEAD
import { VolumeViewport, metaData } from '@cornerstonejs/core';
import { utilities } from '@cornerstonejs/core';
import { IStackViewport, IVolumeViewport, Point3 } from '@cornerstonejs/core/dist/esm/types';
=======
import { VolumeViewport, metaData, utilities } from '@cornerstonejs/core';
import { IStackViewport, IVolumeViewport } from '@cornerstonejs/core/types';
>>>>>>> 7b409639
import { AnnotationDisplayTool, drawing } from '@cornerstonejs/tools';
import { guid, b64toBlob } from '@ohif/core/src/utils';
import OverlayPlaneModuleProvider from './OverlayPlaneModuleProvider';

interface CachedStat {
  color: number[]; // [r, g, b, a]
  overlays: {
    // ...overlayPlaneModule
    _id: string;
    type: 'G' | 'R'; // G for Graphics, R for ROI
    color?: number[]; // Rendered color [r, g, b, a]
    dataUrl?: string; // Rendered image in Data URL expression
  }[];
}

/**
 * Image Overlay Viewer tool is not a traditional tool that requires user interactin.
 * But it is used to display Pixel Overlays. And it will provide toggling capability.
 *
 * The documentation for Overlay Plane Module of DICOM can be found in [C.9.2 of
 * Part-3 of DICOM standard](https://dicom.nema.org/medical/dicom/2018b/output/chtml/part03/sect_C.9.2.html)
 *
 * Image Overlay rendered by this tool can be toggled on and off using
 * toolGroup.setToolEnabled() and toolGroup.setToolDisabled()
 */
class ImageOverlayViewerTool extends AnnotationDisplayTool {
  static toolName = 'ImageOverlayViewer';

  /**
   * The overlay plane module provider add method is exposed here to be used
   * when updating the overlay for this tool to use for displaying data.
   */
  public static addOverlayPlaneModule = OverlayPlaneModuleProvider.add;

  constructor(
    toolProps = {},
    defaultToolProps = {
      supportedInteractionTypes: [],
      configuration: {
        fillColor: [255, 127, 127, 255],
      },
    }
  ) {
    super(toolProps, defaultToolProps);
  }

  onSetToolDisabled = (): void => {};

  protected getReferencedImageId(viewport: IStackViewport | IVolumeViewport): string {
    if (viewport instanceof VolumeViewport) {
      return;
    }

    const targetId = this.getTargetId(viewport);
    return targetId.split('imageId:')[1];
  }

  protected getReferencedImageId(viewport: IStackViewport | IVolumeViewport): string {
    if (viewport instanceof VolumeViewport) {
      return;
    }

    const targetId = this.getTargetId(viewport);
    return targetId.split('imageId:')[1];
  }

  renderAnnotation = (enabledElement, svgDrawingHelper) => {
    const { viewport } = enabledElement;

    const imageId = this.getReferencedImageId(viewport);
    if (!imageId) {
      return;
    }

    const overlayMetadata = metaData.get('overlayPlaneModule', imageId);
    const overlays = overlayMetadata?.overlays;

    // no overlays
    if (!overlays?.length) {
      return;
    }

    // Fix the x, y positions
    overlays.forEach(overlay => {
      overlay.x ||= 0;
      overlay.y ||= 0;
    });

    // Will clear cached stat data when the overlay data changes
    ImageOverlayViewerTool.addOverlayPlaneModule(imageId, overlayMetadata);

    this._getCachedStat(imageId, overlayMetadata, this.configuration.fillColor).then(cachedStat => {
      cachedStat.overlays.forEach(overlay => {
        this._renderOverlay(enabledElement, svgDrawingHelper, overlay);
      });
    });

    return true;
  };

  /**
   * Render to DOM
   *
   * @param enabledElement
   * @param svgDrawingHelper
   * @param overlayData
   * @returns
   */
  private _renderOverlay(enabledElement, svgDrawingHelper, overlayData) {
    const { viewport } = enabledElement;
    const imageId = this.getReferencedImageId(viewport);
    if (!imageId) {
      return;
    }

    // Decide the rendering position of the overlay image on the current canvas
    const { _id, columns: width, rows: height, x, y } = overlayData;
    const overlayTopLeftWorldPos = utilities.imageToWorldCoords(imageId, [
      x - 1, // Remind that top-left corner's (x, y) is be (1, 1)
      y - 1,
    ]);
    const overlayTopLeftOnCanvas = viewport.worldToCanvas(overlayTopLeftWorldPos);
    const overlayBottomRightWorldPos = utilities.imageToWorldCoords(imageId, [width, height]);
    const overlayBottomRightOnCanvas = viewport.worldToCanvas(overlayBottomRightWorldPos);

    // add image to the annotations svg layer
    const svgns = 'http://www.w3.org/2000/svg';
    const svgNodeHash = `image-overlay-${_id}`;
    const existingImageElement = svgDrawingHelper.getSvgNode(svgNodeHash);

    const attributes = {
      'data-id': svgNodeHash,
      width: overlayBottomRightOnCanvas[0] - overlayTopLeftOnCanvas[0],
      height: overlayBottomRightOnCanvas[1] - overlayTopLeftOnCanvas[1],
      x: overlayTopLeftOnCanvas[0],
      y: overlayTopLeftOnCanvas[1],
      href: overlayData.dataUrl,
    };

    if (
      isNaN(attributes.x) ||
      isNaN(attributes.y) ||
      isNaN(attributes.width) ||
      isNaN(attributes.height)
    ) {
      console.warn('Invalid rendering attribute for image overlay', attributes['data-id']);
      return false;
    }

    if (existingImageElement) {
      drawing.setAttributesIfNecessary(attributes, existingImageElement);
      svgDrawingHelper.setNodeTouched(svgNodeHash);
    } else {
      const newImageElement = document.createElementNS(svgns, 'image');
      drawing.setNewAttributesIfValid(attributes, newImageElement);
      svgDrawingHelper.appendNode(newImageElement, svgNodeHash);
    }
    return true;
  }

  private async _getCachedStat(
    imageId: string,
    overlayMetadata,
    color: number[]
  ): Promise<CachedStat> {
    const missingOverlay = overlayMetadata.overlays.filter(
      overlay => overlay.pixelData && !overlay.dataUrl
    );
    if (missingOverlay.length === 0) {
      return overlayMetadata;
    }

    const overlays = await Promise.all(
      overlayMetadata.overlays
        .filter(overlay => overlay.pixelData)
        .map(async (overlay, idx) => {
          let pixelData = null;
          if (overlay.pixelData.Value) {
            pixelData = overlay.pixelData.Value;
          } else if (overlay.pixelData instanceof Array) {
            pixelData = overlay.pixelData[0];
          } else if (overlay.pixelData.retrieveBulkData) {
            pixelData = await overlay.pixelData.retrieveBulkData();
          } else if (overlay.pixelData.InlineBinary) {
            const blob = b64toBlob(overlay.pixelData.InlineBinary);
            const arrayBuffer = await blob.arrayBuffer();
            pixelData = arrayBuffer;
          }

          if (!pixelData) {
            return;
          }

          const dataUrl = this._renderOverlayToDataUrl(
            { width: overlay.columns, height: overlay.rows },
            overlay.color || color,
            pixelData
          );

          return {
            ...overlay,
            _id: guid(),
            dataUrl, // this will be a data url expression of the rendered image
            color,
          };
        })
    );
    overlayMetadata.overlays = overlays;

    return overlayMetadata;
  }

  /**
   * compare two RGBA expression of colors.
   *
   * @param color1
   * @param color2
   * @returns
   */
  private _isSameColor(color1: number[], color2: number[]) {
    return (
      color1 &&
      color2 &&
      color1[0] === color2[0] &&
      color1[1] === color2[1] &&
      color1[2] === color2[2] &&
      color1[3] === color2[3]
    );
  }

  /**
   * pixelData of overlayPlane module is an array of bits corresponding
   * to each of the underlying pixels of the image.
   * Let's create pixel data from bit array of overlay data
   *
   * @param pixelDataRaw
   * @param color
   * @returns
   */
  private _renderOverlayToDataUrl({ width, height }, color, pixelDataRaw) {
    const pixelDataView = new DataView(pixelDataRaw);
    const totalBits = width * height;

    const canvas = document.createElement('canvas');
    canvas.width = width;
    canvas.height = height;

    const ctx = canvas.getContext('2d');
    ctx.clearRect(0, 0, width, height); // make it transparent
    ctx.globalCompositeOperation = 'copy';

    const imageData = ctx.getImageData(0, 0, width, height);
    const data = imageData.data;
    for (let i = 0, bitIdx = 0, byteIdx = 0; i < totalBits; i++) {
      if (pixelDataView.getUint8(byteIdx) & (1 << bitIdx)) {
        data[i * 4] = color[0];
        data[i * 4 + 1] = color[1];
        data[i * 4 + 2] = color[2];
        data[i * 4 + 3] = color[3];
      }

      // next bit, byte
      if (bitIdx >= 7) {
        bitIdx = 0;
        byteIdx++;
      } else {
        bitIdx++;
      }
    }
    ctx.putImageData(imageData, 0, 0);

    return canvas.toDataURL();
  }
}

export default ImageOverlayViewerTool;<|MERGE_RESOLUTION|>--- conflicted
+++ resolved
@@ -1,11 +1,5 @@
-<<<<<<< HEAD
-import { VolumeViewport, metaData } from '@cornerstonejs/core';
-import { utilities } from '@cornerstonejs/core';
-import { IStackViewport, IVolumeViewport, Point3 } from '@cornerstonejs/core/dist/esm/types';
-=======
 import { VolumeViewport, metaData, utilities } from '@cornerstonejs/core';
 import { IStackViewport, IVolumeViewport } from '@cornerstonejs/core/types';
->>>>>>> 7b409639
 import { AnnotationDisplayTool, drawing } from '@cornerstonejs/tools';
 import { guid, b64toBlob } from '@ohif/core/src/utils';
 import OverlayPlaneModuleProvider from './OverlayPlaneModuleProvider';
@@ -53,15 +47,6 @@
   }
 
   onSetToolDisabled = (): void => {};
-
-  protected getReferencedImageId(viewport: IStackViewport | IVolumeViewport): string {
-    if (viewport instanceof VolumeViewport) {
-      return;
-    }
-
-    const targetId = this.getTargetId(viewport);
-    return targetId.split('imageId:')[1];
-  }
 
   protected getReferencedImageId(viewport: IStackViewport | IVolumeViewport): string {
     if (viewport instanceof VolumeViewport) {
