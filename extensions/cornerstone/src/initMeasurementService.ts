--- conflicted
+++ resolved
@@ -359,12 +359,8 @@
       return;
     }
 
-<<<<<<< HEAD
-    for (const measurement of Object.values(measurements) as any[]) {
-=======
     commandsManager.run('startRecordingForAnnotationGroup');
     for (const measurement of Object.values(measurements)) {
->>>>>>> 4e6530d1
       const { uid, source } = measurement;
       if (source.name !== CORNERSTONE_3D_TOOLS_SOURCE_NAME) {
         continue;
