--- conflicted
+++ resolved
@@ -444,13 +444,7 @@
         return;
       }
 
-<<<<<<< HEAD
-      console.log('🔍 DEBUG: Source name matches, proceeding with annotation creation');
-
-      const { referenceSeriesUID, referenceStudyUID, SOPInstanceUID } = measurement;
-=======
       const { referenceSeriesUID, referenceStudyUID, SOPInstanceUID, metadata } = measurement;
->>>>>>> 96862d64
 
       const instance = DicomMetadataStore.getInstance(
         referenceStudyUID,
