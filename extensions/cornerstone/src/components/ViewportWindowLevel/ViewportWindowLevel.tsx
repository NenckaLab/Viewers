import React, { useEffect, useCallback, useState, ReactElement } from 'react';
import PropTypes from 'prop-types';
import debounce from 'lodash.debounce';
import { ServicesManager } from '@ohif/core';
import { WindowLevel } from '@ohif/ui';
import vtkColorMaps from '@kitware/vtk.js/Rendering/Core/ColorTransferFunction/ColorMaps';
import { Enums, eventTarget, cache as cs3DCache, utilities as csUtils } from '@cornerstonejs/core';

const { Events } = Enums;

const calcHistogram = (data, options) => {
  if (options === undefined) {
    options = {};
  }
  const histogram = {
    numBins: options.numBins || 256,
    range: { min: 0, max: 0 },
    bins: new Int32Array(1),
    maxBin: 0,
    maxBinValue: 0,
  };

  let minToUse = options.min;
  let maxToUse = options.max;

  if (minToUse === undefined || maxToUse === undefined) {
    let min = Infinity;
    let max = -Infinity;
    let index = data.length;

    while (index--) {
      const value = data[index];
      if (value < min) {
        min = value;
      }
      if (value > max) {
        max = value;
      }
    }

    minToUse = min;
    maxToUse = max;
  }

  histogram.range = { min: minToUse, max: maxToUse };

  const bins = new Int32Array(histogram.numBins);
  const binScale = histogram.numBins / (maxToUse - minToUse);

  for (let index = 0; index < data.length; index++) {
    const value = data[index];
    if (value < minToUse) {
      continue;
    }
    if (value > maxToUse) {
      continue;
    }
    const bin = Math.floor((value - minToUse) * binScale);
    bins[bin] += 1;
  }

  histogram.bins = bins;
  histogram.maxBin = 0;
  histogram.maxBinValue = 0;

  for (let bin = 0; bin < histogram.numBins; bin++) {
    if (histogram.bins[bin] > histogram.maxBinValue) {
      histogram.maxBin = bin;
      histogram.maxBinValue = histogram.bins[bin];
    }
  }

  return histogram;
};

const ViewportWindowLevel = ({
  servicesManager,
  viewportId,
}: {
  servicesManager: ServicesManager;
  viewportId: number;
}): ReactElement => {
  const { cornerstoneViewportService } = servicesManager.services;
  const [windowLevels, setWindowLevels] = useState([]);
  const [cachedHistograms, setCachedHistograms] = useState({});

  const getViewportVolumeHistogram = useCallback((viewport, volume, options?) => {
    if (!volume?.loadStatus.loaded) {
      return undefined;
    }

    const volumeImageData = viewport.getImageData(volume.volumeId);

    if (!volumeImageData) {
      return undefined;
    }

    const { scalarData, imageData } = volumeImageData;
    const range = imageData.computeHistogram(imageData.getBounds());
    const { minimum: min, maximum: max } = range;
    const calcHistOptions = {
      numBins: 256,
      min: Math.max(min, options?.min ?? min),
      max: Math.min(max, options?.max ?? max),
    };

    return calcHistogram(scalarData, calcHistOptions);
  }, []);

  /**
   * Looks for all viewports that has exaclty all volumeIds passed as parameter.
   */
  const getViewportsWithVolumeIds = useCallback(
    (volumeIds: string[]) => {
      const renderingEngine = cornerstoneViewportService.getRenderingEngine();
      const viewports = renderingEngine.getVolumeViewports();

      return viewports.filter(vp => {
        const viewportVolumeIds = vp.getActors().map(actor => actor.uid);

        return (
          volumeIds.length === viewportVolumeIds.length &&
          volumeIds.every(volumeId => viewportVolumeIds.includes(volumeId))
        );
      });
    },
    [cornerstoneViewportService]
  );

  const getNodeOpacity = (volumeActor, nodeIndex) => {
    const volumeOpacity = volumeActor.getProperty().getScalarOpacity(0);
    const nodeValue = [];

    volumeOpacity.getNodeValue(nodeIndex, nodeValue);

    return nodeValue[1];
  };

  /**
   * Checks if the opacity applied to the PET volume is something like
   * [{x: 0, y: 0}, {x: 0.1, y: [C]}, {x: [ANY], y: [C]}] where C is a
   * constant opacity value for all x's greater than 0.1
   */
  const isPetVolumeWithDefaultOpacity = (volumeId, volumeActor) => {
    const volume = cs3DCache.getVolume(volumeId);

    if (!volume) {
      return false;
    }

    const modality = volume.metadata.Modality;

    if (modality !== 'PT') {
      return false;
    }

    const volumeOpacity = volumeActor.getProperty().getScalarOpacity(0);

    // It must have at least two points (0 and 0.1)
    if (volumeOpacity.getSize() < 2) {
      return false;
    }

    const node1Value = [];
    const node2Value = [];

    volumeOpacity.getNodeValue(0, node1Value);
    volumeOpacity.getNodeValue(1, node2Value);

    // First node must be (x:0, y:0} and the second one {x:0.1, y:any}
    if (node1Value[0] !== 0 || node1Value[1] !== 0 || node2Value[0] !== 0.1) {
      return false;
    }

    const expectedOpacity = node2Value[1];
    const opacitySize = volumeOpacity.getSize();
    const currentNodeValue = [];

    // Any point after 0.1 must have the same opacity
    for (let i = 2; i < opacitySize; i++) {
      volumeOpacity.getNodeValue(i, currentNodeValue);

      if (currentNodeValue[1] !== expectedOpacity) {
        return false;
      }
    }

    return true;
  };

  /**
   * Checks if the opacity function has a constance opacity value for all x's
   */
  const isVolumeWithConstantOpacity = volumeActor => {
    const volumeOpacity = volumeActor.getProperty().getScalarOpacity(0);
    const opacitySize = volumeOpacity.getSize();
    const firstNodeValue = [];

    volumeOpacity.getNodeValue(0, firstNodeValue);

    const firstNodeOpacity = firstNodeValue[1];

    for (let i = 0; i < opacitySize; i++) {
      const currentNodeValue = [];

      volumeOpacity.getNodeValue(0, currentNodeValue);

      if (currentNodeValue[1] !== firstNodeOpacity) {
        return false;
      }
    }

    return true;
  };

  const getVolumeOpacity = useCallback((viewport, volumeId) => {
    const volumeActor = viewport.getActor(volumeId).actor;

    if (isPetVolumeWithDefaultOpacity(volumeId, volumeActor)) {
      // Get the opacity from the second node at 0.1
      return getNodeOpacity(volumeActor, 1);
    } else if (isVolumeWithConstantOpacity(volumeActor)) {
      return getNodeOpacity(volumeActor, 0);
    }

    return undefined;
  }, []);

  const getWindowLevelsData = useCallback(
    (viewportId: number) => {
<<<<<<< HEAD
      const viewport = cornerstoneViewportService.getCornerstoneViewport(viewportId);
=======
      const viewport = cornerstoneViewportService.getCornerstoneViewportByIndex(
        viewportId
      );
>>>>>>> a2ee67dc

      if (!viewport) {
        return [];
      }

<<<<<<< HEAD
      const viewportInfo = cornerstoneViewportService.getViewportInfo(viewportId);
=======
      const viewportInfo = cornerstoneViewportService.getViewportInfoByIndex(
        viewportId
      );
>>>>>>> a2ee67dc

      const volumeIds = viewport.getActors().map(actor => actor.uid);
      const viewportProperties = viewport.getProperties();
      const { voiRange } = viewportProperties;
      const viewportVoi = voiRange
        ? {
          windowWidth: voiRange.upper - voiRange.lower,
          windowCenter: voiRange.lower + (voiRange.upper - voiRange.lower) / 2,
        }
        : undefined;

      const windowLevels = volumeIds
        .map((volumeId, volumeIndex) => {
          const volume = cs3DCache.getVolume(volumeId);

          if (!volume) {
            return null;
          }

          const opacity = getVolumeOpacity(viewport, volumeId);
          const { metadata, scaling } = volume;
          const modality = metadata.Modality;

          // TODO: find a proper way to fix the histogram
          const options = {
            min: modality === 'PT' ? 0.1 : -999,
            max: modality === 'PT' ? 5 : 2000,
          };

          const histogram =
            cachedHistograms[volumeId] ?? getViewportVolumeHistogram(viewport, volume, options);
          const { voi: displaySetVOI, colormap: displaySetColormap } =
            viewportInfo.displaySetOptions[volumeIndex];
          let colormap;

          if (displaySetColormap) {
            colormap =
              csUtils.colormap.getColormap(displaySetColormap.name) ??
              vtkColorMaps.getPresetByName(displaySetColormap.name);
          }

          const voi = !volumeIndex ? viewportVoi ?? displaySetVOI : displaySetVOI;

          return {
            viewportId,
            modality,
            volumeId,
            volumeIndex,
            voi,
            histogram,
            colormap,
            step: scaling?.PT ? 0.05 : 1,
            opacity,
            // showOpacitySlider: volumeIndex === 1 && opacity !== undefined,
            showOpacitySlider: true,
          };
        })
        .filter(windowLevel => !!windowLevel?.histogram);

      return windowLevels;
    },
    [cachedHistograms, cornerstoneViewportService, getVolumeOpacity, getViewportVolumeHistogram]
  );

  const updateViewportHistograms = useCallback(() => {
    setWindowLevels(() => getWindowLevelsData(viewportId));
  }, [viewportId, getWindowLevelsData]);

  const handleCornerstoneVOIModified = useCallback(
    e => {
      const { detail } = e;
      const { volumeId, range } = detail;
      const oldWindowLevel = windowLevels.find(wl => wl.volumeId === volumeId);

      if (!oldWindowLevel) {
        return;
      }

      const oldVOI = oldWindowLevel.voi;
      const windowWidth = range.upper - range.lower;
      const windowCenter = range.lower + windowWidth / 2;

      if (windowWidth === oldVOI.windowWidth && windowCenter === oldVOI.windowCenter) {
        return;
      }

      const newWindowLevel = {
        ...oldWindowLevel,
        voi: {
          windowWidth,
          windowCenter,
        },
      };

      setWindowLevels(
        windowLevels.map(windowLevel =>
          windowLevel === oldWindowLevel ? newWindowLevel : windowLevel
        )
      );
    },
    [windowLevels]
  );

  const debouncedHandleCornerstoneVOIModified = useCallback(
    debounce(handleCornerstoneVOIModified, 100),
    [handleCornerstoneVOIModified]
  );

  const handleVOIChange = useCallback(
    (volumeId, voi) => {
<<<<<<< HEAD
      const viewport = cornerstoneViewportService.getCornerstoneViewportByIndex(viewportId);
=======
      const viewport = cornerstoneViewportService.getCornerstoneViewportByIndex(
        viewportId
      );
>>>>>>> a2ee67dc

      const newRange = {
        lower: voi.windowCenter - voi.windowWidth / 2,
        upper: voi.windowCenter + voi.windowWidth / 2,
      };

      viewport.setProperties({ voiRange: newRange }, volumeId);
      viewport.render();
    },
    [cornerstoneViewportService, viewportId]
  );

  const handleOpacityChange = useCallback(
    (viewportId, _volumeIndex, volumeId, opacity) => {
<<<<<<< HEAD
      const viewport = cornerstoneViewportService.getCornerstoneViewportByIndex(viewportId);
=======
      const viewport = cornerstoneViewportService.getCornerstoneViewportByIndex(
        viewportId
      );
>>>>>>> a2ee67dc

      if (!viewport) {
        return;
      }

      const viewportVolumeIds = viewport.getActors().map(actor => actor.uid);
      const viewports = getViewportsWithVolumeIds(viewportVolumeIds);

      viewports.forEach(vp => {
        vp.setProperties({ colormap: { opacity } }, volumeId);
        vp.render();
      });
    },
    [getViewportsWithVolumeIds, cornerstoneViewportService]
  );

  // Listen to windowLevels changes and caches all the new ones
  useEffect(() => {
    const newVolumeHistograms = windowLevels
      .filter(windowLevel => !cachedHistograms[windowLevel.volumeId])
      .reduce((volumeHistograms, windowLevel) => {
        volumeHistograms[windowLevel.volumeId] = windowLevel.histogram;

        return volumeHistograms;
      }, {});

    if (Object.keys(newVolumeHistograms).length) {
      setCachedHistograms({ ...cachedHistograms, ...newVolumeHistograms });
    }
  }, [windowLevels, cachedHistograms]);

  // Updates the histogram when the viewport index prop has changed
<<<<<<< HEAD
  useEffect(() => updateViewportHistograms(), [viewportId, updateViewportHistograms]);
=======
  useEffect(() => updateViewportHistograms(), [
    viewportId,
    updateViewportHistograms,
  ]);
>>>>>>> a2ee67dc

  // Listen to cornerstone events on "eventTarget" and at the document level
  useEffect(() => {
    eventTarget.addEventListener(Events.IMAGE_VOLUME_LOADING_COMPLETED, updateViewportHistograms);

    document.addEventListener(Events.VOI_MODIFIED, debouncedHandleCornerstoneVOIModified, true);

    return () => {
      eventTarget.removeEventListener(
        Events.IMAGE_VOLUME_LOADING_COMPLETED,
        updateViewportHistograms
      );

      document.removeEventListener(
        Events.VOI_MODIFIED,
        debouncedHandleCornerstoneVOIModified,
        true
      );
    };
  }, [updateViewportHistograms, debouncedHandleCornerstoneVOIModified]);

  // Updates the viewport when the context of the viewport has changed. This is
  // necessary when moving across different stages because the viewport index
  // may not change but the volumes loaded on it may change.
  useEffect(() => {
    const { unsubscribe } = cornerstoneViewportService.subscribe(
      cornerstoneViewportService.EVENTS.VIEWPORT_VOLUMES_CHANGED,
      ({ viewportInfo }) => {
        if (viewportInfo.viewportId === viewportId) {
          updateViewportHistograms();
        }
      }
    );

    return () => {
      unsubscribe();
    };
  }, [viewportId, cornerstoneViewportService, updateViewportHistograms]);

  return (
    <>
      {windowLevels.map((windowLevel, i) => (
        <WindowLevel
          key={windowLevel.volumeId}
          title={`Winddow Level (${windowLevel.modality})`}
          histogram={windowLevel.histogram}
          voi={windowLevel.voi}
          step={windowLevel.step}
          showOpacitySlider={windowLevel.showOpacitySlider}
          colormap={windowLevel.colormap}
          onVOIChange={voi => handleVOIChange(windowLevel.volumeId, voi)}
          opacity={windowLevel.opacity}
          onOpacityChange={opacity =>
<<<<<<< HEAD
            handleOpacityChange(windowLevel.viewportId, i, windowLevel.volumeId, opacity)
=======
            handleOpacityChange(
              windowLevel.viewportId,
              i,
              windowLevel.volumeId,
              opacity
            )
>>>>>>> a2ee67dc
          }
        />
      ))}
    </>
  );
};

ViewportWindowLevel.propTypes = {
  servicesManager: PropTypes.instanceOf(ServicesManager),
  viewportId: PropTypes.number.isRequired,
};

export default ViewportWindowLevel;<|MERGE_RESOLUTION|>--- conflicted
+++ resolved
@@ -228,25 +228,13 @@
 
   const getWindowLevelsData = useCallback(
     (viewportId: number) => {
-<<<<<<< HEAD
       const viewport = cornerstoneViewportService.getCornerstoneViewport(viewportId);
-=======
-      const viewport = cornerstoneViewportService.getCornerstoneViewportByIndex(
-        viewportId
-      );
->>>>>>> a2ee67dc
 
       if (!viewport) {
         return [];
       }
 
-<<<<<<< HEAD
       const viewportInfo = cornerstoneViewportService.getViewportInfo(viewportId);
-=======
-      const viewportInfo = cornerstoneViewportService.getViewportInfoByIndex(
-        viewportId
-      );
->>>>>>> a2ee67dc
 
       const volumeIds = viewport.getActors().map(actor => actor.uid);
       const viewportProperties = viewport.getProperties();
@@ -357,13 +345,7 @@
 
   const handleVOIChange = useCallback(
     (volumeId, voi) => {
-<<<<<<< HEAD
-      const viewport = cornerstoneViewportService.getCornerstoneViewportByIndex(viewportId);
-=======
-      const viewport = cornerstoneViewportService.getCornerstoneViewportByIndex(
-        viewportId
-      );
->>>>>>> a2ee67dc
+      const viewport = cornerstoneViewportService.getCornerstoneViewport(viewportId);
 
       const newRange = {
         lower: voi.windowCenter - voi.windowWidth / 2,
@@ -378,13 +360,7 @@
 
   const handleOpacityChange = useCallback(
     (viewportId, _volumeIndex, volumeId, opacity) => {
-<<<<<<< HEAD
-      const viewport = cornerstoneViewportService.getCornerstoneViewportByIndex(viewportId);
-=======
-      const viewport = cornerstoneViewportService.getCornerstoneViewportByIndex(
-        viewportId
-      );
->>>>>>> a2ee67dc
+      const viewport = cornerstoneViewportService.getCornerstoneViewport(viewportId);
 
       if (!viewport) {
         return;
@@ -417,14 +393,7 @@
   }, [windowLevels, cachedHistograms]);
 
   // Updates the histogram when the viewport index prop has changed
-<<<<<<< HEAD
   useEffect(() => updateViewportHistograms(), [viewportId, updateViewportHistograms]);
-=======
-  useEffect(() => updateViewportHistograms(), [
-    viewportId,
-    updateViewportHistograms,
-  ]);
->>>>>>> a2ee67dc
 
   // Listen to cornerstone events on "eventTarget" and at the document level
   useEffect(() => {
@@ -478,16 +447,7 @@
           onVOIChange={voi => handleVOIChange(windowLevel.volumeId, voi)}
           opacity={windowLevel.opacity}
           onOpacityChange={opacity =>
-<<<<<<< HEAD
             handleOpacityChange(windowLevel.viewportId, i, windowLevel.volumeId, opacity)
-=======
-            handleOpacityChange(
-              windowLevel.viewportId,
-              i,
-              windowLevel.volumeId,
-              opacity
-            )
->>>>>>> a2ee67dc
           }
         />
       ))}
