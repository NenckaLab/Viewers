import {
  getEnabledElement,
  StackViewport,
  VolumeViewport,
  utilities as csUtils,
} from '@cornerstonejs/core';
import {
  ToolGroupManager,
  Enums,
  utilities as cstUtils,
  ReferenceLinesTool,
} from '@cornerstonejs/tools';
import { HangingProtocolService, Types as OhifTypes } from '@ohif/core';

import CornerstoneViewportDownloadForm from './utils/CornerstoneViewportDownloadForm';
import callInputDialog from './utils/callInputDialog';
import toggleStackImageSync from './utils/stackSync/toggleStackImageSync';
import { getFirstAnnotationSelected } from './utils/measurementServiceMappings/utils/selection';
import getActiveViewportEnabledElement from './utils/getActiveViewportEnabledElement';
import { CornerstoneServices } from './types';
import ImageOverlayViewerTool from './tools/ImageOverlayViewerTool';

function commandsModule({
  servicesManager,
  commandsManager,
}: OhifTypes.Extensions.ExtensionParams): OhifTypes.Extensions.CommandsModule {
  const {
    viewportGridService,
    toolGroupService,
    cineService,
    toolbarService,
    stateSyncService,
    uiDialogService,
    cornerstoneViewportService,
    uiNotificationService,
    measurementService,
    displaySetService,
    hangingProtocolService,
  } = servicesManager.services as CornerstoneServices;

  const { measurementServiceSource } = this;

  function _getActiveViewportEnabledElement() {
    return getActiveViewportEnabledElement(viewportGridService);
  }
  const actions = {
    /**
     * Generates the selector props for the context menu, specific to
     * the cornerstone viewport, and then runs the context menu.
     */
    showCornerstoneContextMenu: options => {
      const element = _getActiveViewportEnabledElement()?.viewport?.element;

      const optionsToUse = { ...options, element };
      const { useSelectedAnnotation, nearbyToolData, event } = optionsToUse;

      // This code is used to invoke the context menu via keyboard shortcuts
      if (useSelectedAnnotation && !nearbyToolData) {
        const firstAnnotationSelected = getFirstAnnotationSelected(element);
        // filter by allowed selected tools from config property (if there is any)
        const isToolAllowed =
          !optionsToUse.allowedSelectedTools ||
          optionsToUse.allowedSelectedTools.includes(firstAnnotationSelected?.metadata?.toolName);
        if (isToolAllowed) {
          optionsToUse.nearbyToolData = firstAnnotationSelected;
        } else {
          return;
        }
      }

      optionsToUse.defaultPointsPosition = [];
      // if (optionsToUse.nearbyToolData) {
      //   optionsToUse.defaultPointsPosition = commandsManager.runCommand(
      //     'getToolDataActiveCanvasPoints',
      //     { toolData: optionsToUse.nearbyToolData }
      //   );
      // }

      // TODO - make the selectorProps richer by including the study metadata and display set.
      optionsToUse.selectorProps = {
        toolName: optionsToUse.nearbyToolData?.metadata?.toolName,
        value: optionsToUse.nearbyToolData,
        uid: optionsToUse.nearbyToolData?.annotationUID,
        nearbyToolData: optionsToUse.nearbyToolData,
        event,
        ...optionsToUse.selectorProps,
      };

      commandsManager.run(options, optionsToUse);
    },

    getNearbyToolData({ nearbyToolData, element, canvasCoordinates }) {
      return nearbyToolData ?? cstUtils.getAnnotationNearPoint(element, canvasCoordinates);
    },
    getNearbyAnnotation({ element, canvasCoordinates }) {
      const nearbyToolData = actions.getNearbyToolData({
        nearbyToolData: null,
        element,
        canvasCoordinates,
      });

      const isAnnotation = toolName => {
        const enabledElement = getEnabledElement(element);

        if (!enabledElement) {
          return;
        }

        const { renderingEngineId, viewportId } = enabledElement;
        const toolGroup = ToolGroupManager.getToolGroupForViewport(viewportId, renderingEngineId);

        const toolInstance = toolGroup.getToolInstance(toolName);

        return toolInstance?.constructor?.isAnnotation ?? true;
      };

      return nearbyToolData?.metadata?.toolName && isAnnotation(nearbyToolData.metadata.toolName)
        ? nearbyToolData
        : null;
    },

    // Measurement tool commands:

    /** Delete the given measurement */
    deleteMeasurement: ({ uid }) => {
      if (uid) {
        measurementServiceSource.remove(uid);
      }
    },

    /**
     * Show the measurement labelling input dialog and update the label
     * on the measurement with a response if not cancelled.
     */
    setMeasurementLabel: ({ uid }) => {
      const measurement = measurementService.getMeasurement(uid);

      callInputDialog(
        uiDialogService,
        measurement,
        (label, actionId) => {
          if (actionId === 'cancel') {
            return;
          }

          const updatedMeasurement = Object.assign({}, measurement, {
            label,
          });

          measurementService.update(updatedMeasurement.uid, updatedMeasurement, true);
        },
        false
      );
    },

    /**
     *
     * @param props - containing the updates to apply
     * @param props.measurementKey - chooses the measurement key to apply the
     *        code to.  This will typically be finding or site to apply a
     *        finind code or a findingSites code.
     * @param props.code - A coding scheme value from DICOM, including:
     *       * CodeValue - the language independent code, for example '1234'
     *       * CodingSchemeDesignator - the issue of the code value
     *       * CodeMeaning - the text value shown to the user
     *       * ref - a string reference in the form `<designator>:<codeValue>`
     *       * Other fields
     *     Note it is a valid option to remove the finding or site values by
     *     supplying null for the code.
     * @param props.uid - the measurement UID to find it with
     * @param props.label - the text value for the code.  Has NOTHING to do with
     *        the measurement label, which can be set with textLabel
     * @param props.textLabel is the measurement label to apply.  Set to null to
     *            delete.
     *
     * If the measurementKey is `site`, then the code will also be added/replace
     * the 0 element of findingSites.  This behaviour is expected to be enhanced
     * in the future with ability to set other site information.
     */
    updateMeasurement: props => {
      const { code, uid, textLabel, label } = props;
      const measurement = measurementService.getMeasurement(uid);
      const updatedMeasurement = {
        ...measurement,
      };
      // Call it textLabel as the label value
      // TODO - remove the label setting when direct rendering of findingSites is enabled
      if (textLabel !== undefined) {
        updatedMeasurement.label = textLabel;
      }
      if (code !== undefined) {
        const measurementKey = code.type || 'finding';

        if (code.ref && !code.CodeValue) {
          const split = code.ref.indexOf(':');
          code.CodeValue = code.ref.substring(split + 1);
          code.CodeMeaning = code.text || label;
          code.CodingSchemeDesignator = code.ref.substring(0, split);
        }
        updatedMeasurement[measurementKey] = code;
        // TODO - remove this line once the measurements table customizations are in
        if (measurementKey !== 'finding') {
          if (updatedMeasurement.findingSites) {
            updatedMeasurement.findingSites = updatedMeasurement.findingSites.filter(
              it => it.type !== measurementKey
            );
            updatedMeasurement.findingSites.push(code);
          } else {
            updatedMeasurement.findingSites = [code];
          }
        }
      }
      measurementService.update(updatedMeasurement.uid, updatedMeasurement, true);
    },

    // Retrieve value commands
    getActiveViewportEnabledElement: _getActiveViewportEnabledElement,

    setViewportActive: ({ viewportId }) => {
      const viewportInfo = cornerstoneViewportService.getViewportInfo(viewportId);
      if (!viewportInfo) {
        console.warn('No viewport found for viewportId:', viewportId);
        return;
      }

      viewportGridService.setActiveViewportId(viewportId);
    },
    arrowTextCallback: ({ callback, data }) => {
      callInputDialog(uiDialogService, data, callback);
    },
    toggleCine: () => {
      const { viewports } = viewportGridService.getState();
      const { isCineEnabled } = cineService.getState();
      cineService.setIsCineEnabled(!isCineEnabled);
      toolbarService.setButton('Cine', { props: { isActive: !isCineEnabled } });
      viewports.forEach((_, index) => cineService.setCine({ id: index, isPlaying: false }));
    },
    setWindowLevel({ window, level, toolGroupId }) {
      // convert to numbers
      const windowWidthNum = Number(window);
      const windowCenterNum = Number(level);

      const { viewportId } = _getActiveViewportEnabledElement();
      const viewportToolGroupId = toolGroupService.getToolGroupForViewport(viewportId);

      if (toolGroupId && toolGroupId !== viewportToolGroupId) {
        return;
      }

      // get actor from the viewport
      const renderingEngine = cornerstoneViewportService.getRenderingEngine();
      const viewport = renderingEngine.getViewport(viewportId);

      const { lower, upper } = csUtils.windowLevel.toLowHighRange(windowWidthNum, windowCenterNum);

      viewport.setProperties({
        voiRange: {
          upper,
          lower,
        },
      });
      viewport.render();
    },

    // Just call the toolbar service record interaction - allows
    // executing a toolbar command as a full toolbar command with side affects
    // coming from the ToolbarService itself.
    toolbarServiceRecordInteraction: props => {
      toolbarService.recordInteraction(props);
    },

<<<<<<< HEAD
    setToolActive: ({ toolName, toolGroupId = null }) => {
      toolGroupService.setPrimaryToolActive(toolName, toolGroupId);
=======
    setToolActive: ({ toolName, toolGroupId = null, toggledState }) => {
>>>>>>> c158279a
      if (toolName === 'Crosshairs') {
        const activeViewportToolGroup = toolGroupService.getToolGroup(null);

        if (!activeViewportToolGroup._toolInstances.Crosshairs) {
          uiNotificationService.show({
            title: 'Crosshairs',
            message:
              'You need to be in a MPR view to use Crosshairs. Click on MPR button in the toolbar to activate it.',
            type: 'info',
            duration: 3000,
          });

          throw new Error('Crosshairs tool is not available in this viewport');
        }
      }

      const { viewports } = viewportGridService.getState();

      if (!viewports.size) {
        return;
      }

      const toolGroup = toolGroupService.getToolGroup(toolGroupId);
      const toolGroupViewportIds = toolGroup?.getViewportIds?.();

      // if toolGroup has been destroyed, or its viewports have been removed
      if (!toolGroupViewportIds || !toolGroupViewportIds.length) {
        return;
      }

      const filteredViewports = Array.from(viewports.values()).filter(viewport => {
        return toolGroupViewportIds.includes(viewport.viewportId);
      });

      if (!filteredViewports.length) {
        return;
      }

      if (!toolGroup.getToolInstance(toolName)) {
        uiNotificationService.show({
          title: `${toolName} tool`,
          message: `The ${toolName} tool is not available in this viewport.`,
          type: 'info',
          duration: 3000,
        });

        throw new Error(`ToolGroup ${toolGroup.id} does not have this tool.`);
      }

      const activeToolName = toolGroup.getActivePrimaryMouseButtonTool();

      if (activeToolName) {
        // Todo: this is a hack to prevent the crosshairs to stick around
        // after another tool is selected. We should find a better way to do this
        if (activeToolName === 'Crosshairs') {
          toolGroup.setToolDisabled(activeToolName);
        } else {
          toolGroup.setToolPassive(activeToolName);
        }
      }

      // If there is a toggle state, then simply set the enabled/disabled state without
      // setting the tool active.
      if (toggledState != null) {
        toggledState ? toolGroup.setToolEnabled(toolName) : toolGroup.setToolDisabled(toolName);
        return;
      }

      // Set the new toolName to be active
      toolGroup.setToolActive(toolName, {
        bindings: [
          {
            mouseButton: Enums.MouseBindings.Primary,
          },
        ],
      });
    },
    showDownloadViewportModal: () => {
      const { activeViewportId } = viewportGridService.getState();

      if (!cornerstoneViewportService.getCornerstoneViewport(activeViewportId)) {
        // Cannot download a non-cornerstone viewport (image).
        uiNotificationService.show({
          title: 'Download Image',
          message: 'Image cannot be downloaded',
          type: 'error',
        });
        return;
      }

      const { uiModalService } = servicesManager.services;

      if (uiModalService) {
        uiModalService.show({
          content: CornerstoneViewportDownloadForm,
          title: 'Download High Quality Image',
          contentProps: {
            activeViewportId,
            onClose: uiModalService.hide,
            cornerstoneViewportService,
          },
        });
      }
    },
    rotateViewport: ({ rotation }) => {
      const enabledElement = _getActiveViewportEnabledElement();
      if (!enabledElement) {
        return;
      }

      const { viewport } = enabledElement;

      if (viewport instanceof StackViewport) {
        const { rotation: currentRotation } = viewport.getProperties();
        const newRotation = (currentRotation + rotation) % 360;
        viewport.setProperties({ rotation: newRotation });
        viewport.render();
      }
    },
    flipViewportHorizontal: () => {
      const enabledElement = _getActiveViewportEnabledElement();

      if (!enabledElement) {
        return;
      }

      const { viewport } = enabledElement;

      if (viewport instanceof StackViewport) {
        const { flipHorizontal } = viewport.getCamera();
        viewport.setCamera({ flipHorizontal: !flipHorizontal });
        viewport.render();
      }
    },
    flipViewportVertical: () => {
      const enabledElement = _getActiveViewportEnabledElement();

      if (!enabledElement) {
        return;
      }

      const { viewport } = enabledElement;

      if (viewport instanceof StackViewport) {
        const { flipVertical } = viewport.getCamera();
        viewport.setCamera({ flipVertical: !flipVertical });
        viewport.render();
      }
    },
    invertViewport: ({ element }) => {
      let enabledElement;

      if (element === undefined) {
        enabledElement = _getActiveViewportEnabledElement();
      } else {
        enabledElement = element;
      }

      if (!enabledElement) {
        return;
      }

      const { viewport } = enabledElement;

      const { invert } = viewport.getProperties();
      viewport.setProperties({ invert: !invert });
      viewport.render();
    },
    resetViewport: () => {
      const enabledElement = _getActiveViewportEnabledElement();

      if (!enabledElement) {
        return;
      }

      const { viewport } = enabledElement;

      if (viewport instanceof StackViewport) {
        viewport.resetProperties();
        viewport.resetCamera();
      } else {
        // Todo: add reset properties for volume viewport
        viewport.resetCamera();
      }

      viewport.render();
    },
    scaleViewport: ({ direction }) => {
      const enabledElement = _getActiveViewportEnabledElement();
      const scaleFactor = direction > 0 ? 0.9 : 1.1;

      if (!enabledElement) {
        return;
      }
      const { viewport } = enabledElement;

      if (viewport instanceof StackViewport) {
        if (direction) {
          const { parallelScale } = viewport.getCamera();
          viewport.setCamera({ parallelScale: parallelScale * scaleFactor });
          viewport.render();
        } else {
          viewport.resetCamera();
          viewport.render();
        }
      }
    },

    /** Jumps the active viewport or the specified one to the given slice index */
    jumpToImage: ({ imageIndex, viewport: gridViewport }): void => {
      // Get current active viewport (return if none active)
      let viewport;
      if (!gridViewport) {
        const enabledElement = _getActiveViewportEnabledElement();
        if (!enabledElement) {
          return;
        }
        viewport = enabledElement.viewport;
      } else {
        viewport = cornerstoneViewportService.getCornerstoneViewport(gridViewport.id);
      }

      // Get number of slices
      // -> Copied from cornerstone3D jumpToSlice\_getImageSliceData()
      let numberOfSlices = 0;

      if (viewport instanceof StackViewport) {
        numberOfSlices = viewport.getImageIds().length;
      } else if (viewport instanceof VolumeViewport) {
        numberOfSlices = csUtils.getImageSliceDataForVolumeViewport(viewport).numberOfSlices;
      } else {
        throw new Error('Unsupported viewport type');
      }

      const jumpIndex = imageIndex < 0 ? numberOfSlices + imageIndex : imageIndex;
      if (jumpIndex >= numberOfSlices || jumpIndex < 0) {
        throw new Error(`Can't jump to ${imageIndex}`);
      }

      // Set slice to last slice
      const options = { imageIndex: jumpIndex };
      cstUtils.jumpToSlice(viewport.element, options);
    },
    scroll: ({ direction }) => {
      const enabledElement = _getActiveViewportEnabledElement();

      if (!enabledElement) {
        return;
      }

      const { viewport } = enabledElement;
      const options = { delta: direction };

      cstUtils.scroll(viewport, options);
    },
<<<<<<< HEAD
    setViewportColormap: ({
      viewportId,
      displaySetInstanceUID,
      colormap,
      immediate = false,
    }) => {
      const viewport = cornerstoneViewportService.getCornerstoneViewport(
        viewportId
      );
      //get actor from the viewport
=======
    setViewportColormap: ({ viewportId, displaySetInstanceUID, colormap, immediate = false }) => {
      const viewport = cornerstoneViewportService.getCornerstoneViewport(viewportId);

>>>>>>> c158279a
      const actorEntries = viewport.getActors();
      console.log(actorEntries);
      const actorEntry = actorEntries.find(actorEntry => {
        return actorEntry.uid.includes(displaySetInstanceUID);
      });
      const { actor: volumeActor, uid: volumeId } = actorEntry;
      viewport.setProperties({ colormap, volumeActor }, volumeId);
      if (immediate) {
        viewport.render();
      }
    },
    setSingleViewportColormap: ({
      viewportIndex,
      displaySetInstanceUID,
      colormap,
      immediate = false,
    }) => {
      const { viewportId, viewport } = _getActiveViewportEnabledElement();
      const renderingEngine = cornerstoneViewportService.getRenderingEngine();
      console.log(viewport);
      viewport.setProperties({ colormap: colormap });
      if (immediate) {
        viewport.render();
      }
    },
    changeActiveViewport: ({ direction = 1 }) => {
      const { activeViewportId, viewports } = viewportGridService.getState();
      const viewportIds = Array.from(viewports.keys());
      const currentIndex = viewportIds.indexOf(activeViewportId);
      const nextViewportIndex =
        (currentIndex + direction + viewportIds.length) % viewportIds.length;
      viewportGridService.setActiveViewportId(viewportIds[nextViewportIndex] as string);
    },

    toggleStackImageSync: ({ toggledState }) => {
      toggleStackImageSync({
        getEnabledElement,
        servicesManager,
        toggledState,
      });
    },
    setSourceViewportForReferenceLinesTool: ({ toggledState }) => {
      const { activeViewportId } = viewportGridService.getState();
      const viewportInfo = cornerstoneViewportService.getViewportInfo(activeViewportId);

      const viewportId = viewportInfo.getViewportId();
      const toolGroup = toolGroupService.getToolGroupForViewport(viewportId);

      toolGroup.setToolConfiguration(
        ReferenceLinesTool.toolName,
        {
          sourceViewportId: viewportId,
        },
        true // overwrite
      );
    },
    storePresentation: ({ viewportId }) => {
      cornerstoneViewportService.storePresentation({ viewportId });
    },
    setDerviedDisplaySetsInGridViewports: ({ displaySet }) => {
      const displaySetCache = displaySetService.getDisplaySetCache();
      const cachedDisplaySetKeys = [displaySetCache.keys()];
      const displaySetKey = Object.keys(displaySet)[0];

      // Check to see if computed display set is already in cache
      if (!cachedDisplaySetKeys.includes(displaySetKey)) {
        displaySetCache.set(displaySetKey, displaySet[displaySetKey]);
      }

      // Get all viewports and their corresponding indexs
      const { viewports } = viewportGridService.getState();

      const viewportsToUpdate = viewports.map((viewport, index) => ({
        viewportIndex: index,
        displaySetInstanceUIDs: [displaySetKey],
        viewportOptions: {
          initialImageOptions: viewport.viewportOptions.initialImageOptions,
          viewportType: 'volume',
          orientation: viewport.viewportOptions.orientation,
          background: viewport.viewportOptions.background,
        },
      }));

      viewportGridService.setDisplaySetsForViewports(viewportsToUpdate);
    },
    updateVolumeData: ({ volume }) => {
      // update vtkOpenGLTexture and imageData of computed volume
      const { imageData, vtkOpenGLTexture } = volume;
      const numSlices = imageData.getDimensions()[2];
      const slicesToUpdate = [...Array(numSlices).keys()];
      slicesToUpdate.forEach(i => {
        vtkOpenGLTexture.setUpdatedFrame(i);
      });
      imageData.modified();
    },
  };

  const definitions = {
    // The command here is to show the viewer context menu, as being the
    // context menu
    showCornerstoneContextMenu: {
      commandFn: actions.showCornerstoneContextMenu,
      storeContexts: [],
      options: {
        menuCustomizationId: 'measurementsContextMenu',
        commands: [
          {
            commandName: 'showContextMenu',
          },
        ],
      },
    },

    getNearbyToolData: {
      commandFn: actions.getNearbyToolData,
    },
    getNearbyAnnotation: {
      commandFn: actions.getNearbyAnnotation,
      storeContexts: [],
      options: {},
    },

    deleteMeasurement: {
      commandFn: actions.deleteMeasurement,
    },
    setMeasurementLabel: {
      commandFn: actions.setMeasurementLabel,
    },
    updateMeasurement: {
      commandFn: actions.updateMeasurement,
    },

    setWindowLevel: {
      commandFn: actions.setWindowLevel,
    },
    toolbarServiceRecordInteraction: {
      commandFn: actions.toolbarServiceRecordInteraction,
    },
    setToolActive: {
      commandFn: actions.setToolActive,
    },
    rotateViewportCW: {
      commandFn: actions.rotateViewport,
      options: { rotation: 90 },
    },
    rotateViewportCCW: {
      commandFn: actions.rotateViewport,
      options: { rotation: -90 },
    },
    incrementActiveViewport: {
      commandFn: actions.changeActiveViewport,
    },
    decrementActiveViewport: {
      commandFn: actions.changeActiveViewport,
      options: { direction: -1 },
    },
    flipViewportHorizontal: {
      commandFn: actions.flipViewportHorizontal,
    },
    flipViewportVertical: {
      commandFn: actions.flipViewportVertical,
    },
    invertViewport: {
      commandFn: actions.invertViewport,
    },
    resetViewport: {
      commandFn: actions.resetViewport,
    },
    scaleUpViewport: {
      commandFn: actions.scaleViewport,
      options: { direction: 1 },
    },
    scaleDownViewport: {
      commandFn: actions.scaleViewport,
      options: { direction: -1 },
    },
    fitViewportToWindow: {
      commandFn: actions.scaleViewport,
      options: { direction: 0 },
    },
    nextImage: {
      commandFn: actions.scroll,
      options: { direction: 1 },
    },
    previousImage: {
      commandFn: actions.scroll,
      options: { direction: -1 },
    },
    firstImage: {
      commandFn: actions.jumpToImage,
      options: { imageIndex: 0 },
    },
    lastImage: {
      commandFn: actions.jumpToImage,
      options: { imageIndex: -1 },
    },
    jumpToImage: {
      commandFn: actions.jumpToImage,
    },
    showDownloadViewportModal: {
      commandFn: actions.showDownloadViewportModal,
    },
    toggleCine: {
      commandFn: actions.toggleCine,
    },
    arrowTextCallback: {
      commandFn: actions.arrowTextCallback,
    },
    setViewportActive: {
      commandFn: actions.setViewportActive,
    },
    setViewportColormap: {
      commandFn: actions.setViewportColormap,
    },
    toggleStackImageSync: {
      commandFn: actions.toggleStackImageSync,
    },
    setSourceViewportForReferenceLinesTool: {
      commandFn: actions.setSourceViewportForReferenceLinesTool,
    },
    setSingleViewportColormap: {
      commandFn: actions.setSingleViewportColormap,
    },
    setDerviedDisplaySetsInGridViewports: {
      commandFn: actions.setDerviedDisplaySetsInGridViewports,
      storeContexts: [],
      options: {},
    },
    updateVolumeData: {
      commandFn: actions.updateVolumeData,
    },
  };

  return {
    actions,
    definitions,
    defaultContext: 'CORNERSTONE',
  };
}

export default commandsModule;<|MERGE_RESOLUTION|>--- conflicted
+++ resolved
@@ -269,12 +269,8 @@
       toolbarService.recordInteraction(props);
     },
 
-<<<<<<< HEAD
     setToolActive: ({ toolName, toolGroupId = null }) => {
       toolGroupService.setPrimaryToolActive(toolName, toolGroupId);
-=======
-    setToolActive: ({ toolName, toolGroupId = null, toggledState }) => {
->>>>>>> c158279a
       if (toolName === 'Crosshairs') {
         const activeViewportToolGroup = toolGroupService.getToolGroup(null);
 
@@ -530,22 +526,9 @@
 
       cstUtils.scroll(viewport, options);
     },
-<<<<<<< HEAD
-    setViewportColormap: ({
-      viewportId,
-      displaySetInstanceUID,
-      colormap,
-      immediate = false,
-    }) => {
-      const viewport = cornerstoneViewportService.getCornerstoneViewport(
-        viewportId
-      );
-      //get actor from the viewport
-=======
     setViewportColormap: ({ viewportId, displaySetInstanceUID, colormap, immediate = false }) => {
       const viewport = cornerstoneViewportService.getCornerstoneViewport(viewportId);
-
->>>>>>> c158279a
+      //get actor from the viewport
       const actorEntries = viewport.getActors();
       console.log(actorEntries);
       const actorEntry = actorEntries.find(actorEntry => {
