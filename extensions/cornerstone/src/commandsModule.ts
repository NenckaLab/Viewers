--- conflicted
+++ resolved
@@ -560,7 +560,6 @@
       );
       toolGroup.setToolEnabled(ReferenceLinesTool.toolName);
     },
-<<<<<<< HEAD
     storePresentation: ({ viewportIndex }) => {
       const presentation = cornerstoneViewportService.getPresentation(
         viewportIndex
@@ -589,7 +588,6 @@
         };
       }
       stateSyncService.store(storeState);
-=======
     setDerviedDisplaySetsInGridViewports: ({ displaySet }) => {
       const displaySetCache = displaySetService.getDisplaySetCache();
       const cachedDisplaySetKeys = [displaySetCache.keys()];
@@ -625,7 +623,6 @@
         vtkOpenGLTexture.setUpdatedFrame(i);
       });
       imageData.modified();
->>>>>>> 2a5981a3
     },
   };
 
@@ -751,7 +748,6 @@
     toggleReferenceLines: {
       commandFn: actions.toggleReferenceLines,
     },
-<<<<<<< HEAD
     storePresentation: {
       commandFn: actions.storePresentation,
       storeContexts: [],
@@ -759,7 +755,6 @@
     },
     setSingleViewportColormap: {
       commandFn: actions.setSingleViewportColormap,
-=======
     setDerviedDisplaySetsInGridViewports: {
       commandFn: actions.setDerviedDisplaySetsInGridViewports,
       storeContexts: [],
@@ -767,7 +762,6 @@
     },
     updateVolumeData: {
       commandFn: actions.updateVolumeData,
->>>>>>> 2a5981a3
     },
   };
 
