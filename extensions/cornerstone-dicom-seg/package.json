--- conflicted
+++ resolved
@@ -1,7 +1,6 @@
 {
-<<<<<<< HEAD
     "name": "@ohif/extension-cornerstone-dicom-seg",
-    "version": "3.11.0-beta.105",
+    "version": "3.12.0-beta.1",
     "description": "DICOM SEG read workflow",
     "author": "OHIF",
     "license": "MIT",
@@ -34,10 +33,10 @@
         "start": "yarn run dev"
     },
     "peerDependencies": {
-        "@ohif/core": "3.11.0-beta.105",
-        "@ohif/extension-cornerstone": "3.11.0-beta.105",
-        "@ohif/extension-default": "3.11.0-beta.105",
-        "@ohif/i18n": "3.11.0-beta.105",
+        "@ohif/core": "3.12.0-beta.1",
+        "@ohif/extension-cornerstone": "3.12.0-beta.1",
+        "@ohif/extension-default": "3.12.0-beta.1",
+        "@ohif/i18n": "3.12.0-beta.1",
         "prop-types": "^15.6.2",
         "react": "^18.3.1",
         "react-dom": "^18.3.1",
@@ -47,63 +46,9 @@
     },
     "dependencies": {
         "@babel/runtime": "^7.20.13",
-        "@cornerstonejs/adapters": "^3.30.3",
-        "@cornerstonejs/core": "^3.30.3",
+        "@cornerstonejs/adapters": "^3.32.5",
+        "@cornerstonejs/core": "^3.32.5",
         "@kitware/vtk.js": "32.12.0",
         "react-color": "^2.19.3"
     }
-=======
-  "name": "@ohif/extension-cornerstone-dicom-seg",
-  "version": "3.12.0-beta.1",
-  "description": "DICOM SEG read workflow",
-  "author": "OHIF",
-  "license": "MIT",
-  "main": "dist/ohif-extension-cornerstone-dicom-seg.umd.js",
-  "module": "src/index.tsx",
-  "files": [
-    "dist/**",
-    "public/**",
-    "README.md"
-  ],
-  "repository": "OHIF/Viewers",
-  "keywords": [
-    "ohif-extension"
-  ],
-  "publishConfig": {
-    "access": "public"
-  },
-  "engines": {
-    "node": ">=14",
-    "npm": ">=6",
-    "yarn": ">=1.18.0"
-  },
-  "scripts": {
-    "clean": "shx rm -rf dist",
-    "clean:deep": "yarn run clean && shx rm -rf node_modules",
-    "dev": "cross-env NODE_ENV=development webpack --config .webpack/webpack.dev.js --watch --output-pathinfo",
-    "dev:dicom-seg": "yarn run dev",
-    "build": "cross-env NODE_ENV=production webpack --config .webpack/webpack.prod.js",
-    "build:package-1": "yarn run build",
-    "start": "yarn run dev"
-  },
-  "peerDependencies": {
-    "@ohif/core": "3.12.0-beta.1",
-    "@ohif/extension-cornerstone": "3.12.0-beta.1",
-    "@ohif/extension-default": "3.12.0-beta.1",
-    "@ohif/i18n": "3.12.0-beta.1",
-    "prop-types": "^15.6.2",
-    "react": "^18.3.1",
-    "react-dom": "^18.3.1",
-    "react-i18next": "^12.2.2",
-    "react-router": "^6.23.1",
-    "react-router-dom": "^6.23.1"
-  },
-  "dependencies": {
-    "@babel/runtime": "^7.20.13",
-    "@cornerstonejs/adapters": "^3.32.5",
-    "@cornerstonejs/core": "^3.32.5",
-    "@kitware/vtk.js": "32.12.0",
-    "react-color": "^2.19.3"
-  }
->>>>>>> 96862d64
 }