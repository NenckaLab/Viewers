--- conflicted
+++ resolved
@@ -11,17 +11,11 @@
   segDisplaySet,
   viewportId,
   preHydrateCallbacks,
-<<<<<<< HEAD
-  hydrateSEGDisplaySet,
-}) {
-  const { uiViewportDialogService } = servicesManager.services;
-=======
   hydrateCallback,
 }: withAppTypes) {
   const { uiViewportDialogService, customizationService } = servicesManager.services;
   const extensionManager = servicesManager._extensionManager;
   const appConfig = extensionManager._appConfig;
->>>>>>> 7b409639
 
   return new Promise(async function (resolve, reject) {
     const promptResult = appConfig?.disableConfirmationPrompts
@@ -33,18 +27,11 @@
         callback();
       });
 
-<<<<<<< HEAD
-      const isHydrated = await hydrateSEGDisplaySet({
-        segDisplaySet,
-        viewportId,
-      });
-=======
       window.setTimeout(async () => {
         const isHydrated = await hydrateCallback({
           segDisplaySet,
           viewportId,
         });
->>>>>>> 7b409639
 
         resolve(isHydrated);
       }, 0);
