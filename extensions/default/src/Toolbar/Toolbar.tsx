import React from 'react';
import { useToolbar } from '@ohif/core';

export function Toolbar({ servicesManager, buttonSection = 'primary' }) {
  const { toolbarButtons, onInteraction } = useToolbar({
    servicesManager,
    buttonSection,
  });

<<<<<<< HEAD
  // Could track buttons and state separately...?
  useEffect(() => {
    const { unsubscribe: unsub1 } = toolbarService.subscribe(
      toolbarService.EVENTS.TOOL_BAR_MODIFIED,
      () => {
        setToolbarButtons(toolbarService.getButtonSection('primary'));
      }
    );
    const { unsubscribe: unsub2 } = toolbarService.subscribe(
      toolbarService.EVENTS.TOOL_BAR_STATE_MODIFIED,
      () => setButtonState({ ...toolbarService.state })
    );

    return () => {
      unsub1();
      unsub2();
    };
  }, [toolbarService]);
=======
  if (!toolbarButtons.length) {
    return null;
  }
>>>>>>> 7b409639

  return (
    <>
      {toolbarButtons?.map(toolDef => {
        if (!toolDef) {
          return null;
        }

        const { id, Component, componentProps } = toolDef;
        const tool = (
          <Component
            key={id}
            id={id}
            onInteraction={onInteraction}
            servicesManager={servicesManager}
            {...componentProps}
          />
        );

        return <div key={id}>{tool}</div>;
      })}
    </>
  );
}<|MERGE_RESOLUTION|>--- conflicted
+++ resolved
@@ -7,30 +7,9 @@
     buttonSection,
   });
 
-<<<<<<< HEAD
-  // Could track buttons and state separately...?
-  useEffect(() => {
-    const { unsubscribe: unsub1 } = toolbarService.subscribe(
-      toolbarService.EVENTS.TOOL_BAR_MODIFIED,
-      () => {
-        setToolbarButtons(toolbarService.getButtonSection('primary'));
-      }
-    );
-    const { unsubscribe: unsub2 } = toolbarService.subscribe(
-      toolbarService.EVENTS.TOOL_BAR_STATE_MODIFIED,
-      () => setButtonState({ ...toolbarService.state })
-    );
-
-    return () => {
-      unsub1();
-      unsub2();
-    };
-  }, [toolbarService]);
-=======
   if (!toolbarButtons.length) {
     return null;
   }
->>>>>>> 7b409639
 
   return (
     <>
