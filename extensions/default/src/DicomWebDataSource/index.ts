--- conflicted
+++ resolved
@@ -16,7 +16,7 @@
 import StaticWadoClient from './utils/StaticWadoClient';
 import getDirectURL from '../utils/getDirectURL';
 import { fixBulkDataURI } from './utils/fixBulkDataURI';
-import {HeadersInterface} from '@ohif/core/src/types/RequestHeaders';
+import { HeadersInterface } from '@ohif/core/src/types/RequestHeaders';
 
 const { DicomMetaDictionary, DicomDict } = dcmjs.data;
 
@@ -140,11 +140,7 @@
       dicomWebConfigCopy = JSON.parse(JSON.stringify(dicomWebConfig));
 
       getAuthorizationHeader = () => {
-<<<<<<< HEAD
-        const xhrRequestHeaders: Record<string, string> = {};
-=======
         const xhrRequestHeaders: HeadersInterface = {};
->>>>>>> 74c92fa6
         const authHeaders = userAuthenticationService.getAuthorizationHeader();
         if (authHeaders && typeof authHeaders === 'object' && 'Authorization' in authHeaders && authHeaders.Authorization) {
           xhrRequestHeaders.Authorization = authHeaders.Authorization as string;
@@ -159,7 +155,7 @@
        */
       generateWadoHeader = (options: HeaderOptions): HeadersInterface => {
         const authorizationHeader = getAuthorizationHeader();
-        if (options?.includeTransferSyntax!==false) {
+        if (options?.includeTransferSyntax !== false) {
           //Generate accept header depending on config params
           const formattedAcceptHeader = utils.generateAcceptHeader(
             dicomWebConfig.acceptHeader,
@@ -180,6 +176,7 @@
           };
         }
       };
+
       qidoConfig = {
         url: dicomWebConfig.qidoRoot,
         staticWado: dicomWebConfig.staticWado,
