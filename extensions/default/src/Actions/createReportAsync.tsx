import React from 'react';
import { DicomMetadataStore } from '@ohif/core';

/**
 *
 * @param {*} servicesManager
 */
<<<<<<< HEAD
async function createReportAsync({ servicesManager, getReport, reportType = 'measurement' }) {
  const { displaySetService, uiNotificationService, uiDialogService } = servicesManager.services;
  const loadingDialogId = uiDialogService.create({
    showOverlay: true,
    isDraggable: false,
    centralize: true,
    content: Loading,
  });

  try {
    const naturalizedReport = await getReport();
=======
async function createReportAsync({
  servicesManager,
  getReport,
  reportType = 'measurement',
}: withAppTypes) {
  const { displaySetService, uiNotificationService, uiDialogService } = servicesManager.services;

  try {
    const naturalizedReport = await getReport();

    if (!naturalizedReport) {
      return;
    }
>>>>>>> 7b409639

    // The "Mode" route listens for DicomMetadataStore changes
    // When a new instance is added, it listens and
    // automatically calls makeDisplaySets
    DicomMetadataStore.addInstances([naturalizedReport], true);

    const displaySet = displaySetService.getMostRecentDisplaySet();

    const displaySetInstanceUID = displaySet.displaySetInstanceUID;

    uiNotificationService.show({
      title: 'Create Report',
      message: `${reportType} saved successfully`,
      type: 'success',
    });

    return [displaySetInstanceUID];
  } catch (error) {
    uiNotificationService.show({
      title: 'Create Report',
      message: error.message || `Failed to store ${reportType}`,
      type: 'error',
    });
    throw new Error(`Failed to store ${reportType}. Error: ${error.message || 'Unknown error'}`);
  } finally {
    uiDialogService.hide('loading-dialog');
  }
}

export default createReportAsync;<|MERGE_RESOLUTION|>--- conflicted
+++ resolved
@@ -5,19 +5,6 @@
  *
  * @param {*} servicesManager
  */
-<<<<<<< HEAD
-async function createReportAsync({ servicesManager, getReport, reportType = 'measurement' }) {
-  const { displaySetService, uiNotificationService, uiDialogService } = servicesManager.services;
-  const loadingDialogId = uiDialogService.create({
-    showOverlay: true,
-    isDraggable: false,
-    centralize: true,
-    content: Loading,
-  });
-
-  try {
-    const naturalizedReport = await getReport();
-=======
 async function createReportAsync({
   servicesManager,
   getReport,
@@ -31,7 +18,6 @@
     if (!naturalizedReport) {
       return;
     }
->>>>>>> 7b409639
 
     // The "Mode" route listens for DicomMetadataStore changes
     // When a new instance is added, it listens and
