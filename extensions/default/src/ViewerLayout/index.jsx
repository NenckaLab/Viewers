import React, { useEffect, useState } from 'react';
import classnames from 'classnames';
import PropTypes from 'prop-types';
import { SidePanel } from '@ohif/ui';
import Header from './Header.jsx';
import NestedMenu from './ToolbarButtonNestedMenu.jsx';

function ViewerLayout({
  // From Extension Module Params
  extensionManager,
  servicesManager,
  commandsManager,
  // From Modes
  leftPanels,
  rightPanels,
  viewports,
  children,
  ViewportGridComp,
}) {
  const { ToolBarService } = servicesManager.services;
  /**
   * Set body classes (tailwindcss) that don't allow vertical
   * or horizontal overflow (no scrolling). Also guarantee window
   * is sized to our viewport.
   */
  useEffect(() => {
    document.body.classList.add('bg-black');
    document.body.classList.add('overflow-hidden');
    return () => {
      document.body.classList.remove('bg-black');
      document.body.classList.remove('overflow-hidden');
    };
  }, []);

  const getPanelData = id => {
    const entry = extensionManager.getModuleEntry(id);
    // TODO, not sure why sidepanel content has to be JSX, and not a children prop?
    const content = entry.component;

    return {
      iconName: entry.iconName,
      iconLabel: entry.iconLabel,
      label: entry.label,
      name: entry.name,
      content,
    };
  };

  const getViewportComponentData = viewportComponent => {
    const entry = extensionManager.getModuleEntry(viewportComponent.namespace);

    return {
      component: entry.component,
      displaySetsToDisplay: viewportComponent.displaySetsToDisplay,
    };
  };

  const defaultTool = { icon: 'tool-more-menu', label: 'More' };
  const [toolbars, setToolbars] = useState({ primary: [], secondary: [] });
  const [activeTool, setActiveTool] = useState(defaultTool);

  const setActiveToolHandler = (tool, isNested) => {
    setActiveTool(isNested ? tool : defaultTool);
  };

  const onPrimaryClickHandler = (evt, btn) => {
    if (btn.props && btn.props.commands && evt.value && btn.props.commands[evt.value]) {
      const { commandName, commandOptions } = btn.props.commands[evt.value];
      commandsManager.runCommand(commandName, commandOptions);
    }
  };

  useEffect(() => {
    const { unsubscribe } = ToolBarService.subscribe(
      ToolBarService.EVENTS.TOOL_BAR_MODIFIED,
      () => {
        console.warn('~~~ TOOL BAR MODIFIED EVENT CAUGHT');
        const updatedToolbars = {
<<<<<<< HEAD
          primary: ToolBarService.getButtonSection('primary', { setActiveTool: setActiveToolHandler }),
          secondary: ToolBarService.getButtonSection('secondary', { setActiveTool: setActiveToolHandler }),
=======
          primary: ToolBarService.getButtonSection('primary', { onClick: onPrimaryClickHandler }),
          secondary: ToolBarService.getButtonSection('secondary'),
>>>>>>> 399fa89b
        };
        setToolbars(updatedToolbars);
      }
    );

    return unsubscribe;
  }, [ToolBarService]);

  const leftPanelComponents = leftPanels.map(getPanelData);
  const rightPanelComponents = rightPanels.map(getPanelData);
  const viewportComponents = viewports.map(getViewportComponentData);

  return (
    <div>
      <Header>
        <div className="relative flex justify-center">
          {toolbars.primary.map(toolDef => {
            const isNested = Array.isArray(toolDef);

            if (!isNested) {
              const { id, Component, componentProps } = toolDef;
              return <Component key={id} id={id} {...componentProps} />;
            } else {
              return (
                <NestedMenu icon={activeTool.icon} label={activeTool.label}>
                  <div className="flex">
                    {toolDef.map(x => {
                      const { id, Component, componentProps } = x;
                      return <Component key={id} id={id} {...componentProps} />;
                    })}
                  </div>
                </NestedMenu>
              );
            }
          })}
        </div>
      </Header>
      <div
        className="flex flex-row flex-no-wrap items-stretch w-full overflow-hidden"
        style={{ height: 'calc(100vh - 57px' }}
      >
        {/* LEFT SIDEPANELS */}
        {leftPanelComponents.length && (
          <SidePanel
            side="left"
            defaultComponentOpen={leftPanelComponents[0].name}
            childComponents={leftPanelComponents}
          />
        )}
        {/* TOOLBAR + GRID */}
        <div className="flex flex-col flex-1 h-full">
          <div className="flex h-12 border-b border-transparent flex-2 w-100">
            <div className="flex items-center w-full px-3 bg-primary-dark">
              {toolbars.secondary.map(toolDef => {
                const { id, Component, componentProps } = toolDef;

                return <Component key={id} id={id} {...componentProps} />;
              })}
            </div>
          </div>
          <div className="flex items-center justify-center flex-1 h-full pt-1 pb-2 overflow-hidden bg-black">
            <ViewportGridComp
              servicesManager={servicesManager}
              viewportComponents={viewportComponents}
            />
          </div>
        </div>
        {rightPanelComponents.length && (
          <SidePanel
            side="right"
            defaultComponentOpen={rightPanelComponents[0].name}
            childComponents={rightPanelComponents}
          />
        )}
      </div>
    </div>
  );
}

ViewerLayout.propTypes = {
  // From extension module params
  extensionManager: PropTypes.shape({
    getModuleEntry: PropTypes.func.isRequired,
  }).isRequired,
  commandsManager: PropTypes.object,
  // From modes
  leftPanels: PropTypes.array,
  rightPanels: PropTypes.array,
  /** Responsible for rendering our grid of viewports; provided by consuming application */
  children: PropTypes.oneOfType(PropTypes.node, PropTypes.func).isRequired,
};

ViewerLayout.defaultProps = {
  leftPanels: [],
  rightPanels: [],
};

export default ViewerLayout;<|MERGE_RESOLUTION|>--- conflicted
+++ resolved
@@ -76,13 +76,8 @@
       () => {
         console.warn('~~~ TOOL BAR MODIFIED EVENT CAUGHT');
         const updatedToolbars = {
-<<<<<<< HEAD
-          primary: ToolBarService.getButtonSection('primary', { setActiveTool: setActiveToolHandler }),
+          primary: ToolBarService.getButtonSection('primary', { onClick: onPrimaryClickHandler, setActiveTool: setActiveToolHandler }),
           secondary: ToolBarService.getButtonSection('secondary', { setActiveTool: setActiveToolHandler }),
-=======
-          primary: ToolBarService.getButtonSection('primary', { onClick: onPrimaryClickHandler }),
-          secondary: ToolBarService.getButtonSection('secondary'),
->>>>>>> 399fa89b
         };
         setToolbars(updatedToolbars);
       }
