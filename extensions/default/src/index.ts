import { Types } from '@ohif/core';

import getDataSourcesModule from './getDataSourcesModule';
import getLayoutTemplateModule from './getLayoutTemplateModule';
import getPanelModule from './getPanelModule';
import getSopClassHandlerModule from './getSopClassHandlerModule';
import getToolbarModule from './getToolbarModule';
import getCommandsModule from './commandsModule';
import getHangingProtocolModule from './getHangingProtocolModule';
import getStudiesForPatientByMRN from './Panels/getStudiesForPatientByMRN';
import getCustomizationModule from './getCustomizationModule';
import getViewportModule from './getViewportModule';
import { id } from './id';
import preRegistration from './init';
import { createReportDialogPrompt } from './Panels';
import { NavigateHistory } from './types/commandModuleTypes';
import { ContextMenuController, CustomizableContextMenuTypes } from './CustomizableContextMenu';
import * as dicomWebUtils from './DicomWebDataSource/utils';
import createReportAsync from './Actions/createReportAsync';
import StaticWadoClient from './DicomWebDataSource/utils/StaticWadoClient';
import { cleanDenaturalizedDataset } from './DicomWebDataSource/utils';
import { useViewportsByPositionStore } from './stores/useViewportsByPositionStore';
import { useViewportGridStore } from './stores/useViewportGridStore';
import { useUIStateStore } from './stores/useUIStateStore';
import { useDisplaySetSelectorStore } from './stores/useDisplaySetSelectorStore';
import { useHangingProtocolStageIndexStore } from './stores/useHangingProtocolStageIndexStore';
import { useToggleHangingProtocolStore } from './stores/useToggleHangingProtocolStore';
import { useToggleOneUpViewportGridStore } from './stores/useToggleOneUpViewportGridStore';
import { callInputDialogAutoComplete, callInputDialog } from './utils/callInputDialog';
import colorPickerDialog from './utils/colorPickerDialog';

import promptSaveReport from './utils/promptSaveReport';
import promptLabelAnnotation from './utils/promptLabelAnnotation';
import usePatientInfo from './hooks/usePatientInfo';
import { PanelStudyBrowserHeader } from './Panels/StudyBrowser/PanelStudyBrowserHeader';
import * as utils from './utils';
import { Toolbox } from './utils';
import MoreDropdownMenu from './Components/MoreDropdownMenu';
import requestDisplaySetCreationForStudy from './Panels/requestDisplaySetCreationForStudy';
import { Toolbar } from './Toolbar/Toolbar';

const defaultExtension: Types.Extensions.Extension = {
  /**
   * Only required property. Should be a unique value across all extensions.
   */
  id,
  preRegistration,
  onModeExit() {
    useViewportGridStore.getState().clearViewportGridState();
    useUIStateStore.getState().clearUIState();
    useDisplaySetSelectorStore.getState().clearDisplaySetSelectorMap();
    useHangingProtocolStageIndexStore.getState().clearHangingProtocolStageIndexMap();
    useToggleHangingProtocolStore.getState().clearToggleHangingProtocol();
    useViewportsByPositionStore.getState().clearViewportsByPosition();
  },
  getDataSourcesModule,
  getViewportModule,
  getLayoutTemplateModule,
  getPanelModule,
  getHangingProtocolModule,
  getSopClassHandlerModule,
  getToolbarModule,
  getCommandsModule,
  getUtilityModule({ servicesManager }) {
    return [
      {
        name: 'common',
        exports: {
          getStudiesForPatientByMRN,
        },
      },
    ];
  },

  getCustomizationModule,
};

export default defaultExtension;

export {
  ContextMenuController,
  CustomizableContextMenuTypes,
  getStudiesForPatientByMRN,
  dicomWebUtils,
  createReportAsync,
  StaticWadoClient,
  cleanDenaturalizedDataset,
  // Export all stores
  useDisplaySetSelectorStore,
  useHangingProtocolStageIndexStore,
  useToggleHangingProtocolStore,
  useToggleOneUpViewportGridStore,
  useUIStateStore,
  useViewportGridStore,
  useViewportsByPositionStore,
  callInputDialogAutoComplete,
  promptSaveReport,
  promptLabelAnnotation,
  colorPickerDialog,
  usePatientInfo,
  PanelStudyBrowserHeader,
  utils,
  Toolbox,
  MoreDropdownMenu,
  requestDisplaySetCreationForStudy,
  callInputDialog,
  createReportDialogPrompt,
<<<<<<< HEAD
};
export type { NavigateHistory };
=======
  Toolbar,
};
>>>>>>> 4e6530d1
<|MERGE_RESOLUTION|>--- conflicted
+++ resolved
@@ -105,10 +105,6 @@
   requestDisplaySetCreationForStudy,
   callInputDialog,
   createReportDialogPrompt,
-<<<<<<< HEAD
-};
-export type { NavigateHistory };
-=======
   Toolbar,
 };
->>>>>>> 4e6530d1
+export type { NavigateHistory };