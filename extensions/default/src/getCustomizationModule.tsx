<<<<<<< HEAD
import { CustomizationService } from '@ohif/core';
import React from 'react';
import DataSourceSelector from './Panels/DataSourceSelector';
import ProgressDropdownWithService from './components/ProgressDropdownWithService';
import DataSourceConfigurationComponent from './Components/DataSourceConfigurationComponent';
import { GoogleCloudDataSourceConfigurationAPI } from './DataSourceConfigurationAPI/GoogleCloudDataSourceConfigurationAPI';

=======
import defaultContextMenuCustomization from './customizations/defaultContextMenuCustomization';
import helloPageCustomization from './customizations/helloPageCustomization';
import datasourcesCustomization from './customizations/datasourcesCustomization';
import multimonitorCustomization from './customizations/multimonitorCustomization';
import customRoutesCustomization from './customizations/customRoutesCustomization';
import studyBrowserCustomization from './customizations/studyBrowserCustomization';
import overlayItemCustomization from './customizations/overlayItemCustomization';
import contextMenuCustomization from './customizations/contextMenuCustomization';
import contextMenuUICustomization from './customizations/contextMenuUICustomization';
import menuContentCustomization from './customizations/menuContentCustomization';
import getDataSourceConfigurationCustomization from './customizations/dataSourceConfigurationCustomization';
import progressDropdownCustomization from './customizations/progressDropdownCustomization';
import sortingCriteriaCustomization from './customizations/sortingCriteriaCustomization';
import onDropHandlerCustomization from './customizations/onDropHandlerCustomization';
import loadingIndicatorProgressCustomization from './customizations/loadingIndicatorProgressCustomization';
import loadingIndicatorTotalPercentCustomization from './customizations/loadingIndicatorTotalPercentCustomization';
import progressLoadingBarCustomization from './customizations/progressLoadingBarCustomization';
import viewportActionCornersCustomization from './customizations/viewportActionCornersCustomization';
import labellingFlowCustomization from './customizations/labellingFlowCustomization';
import viewportNotificationCustomization from './customizations/notificationCustomization';
import aboutModalCustomization from './customizations/aboutModalCustomization';
import userPreferencesCustomization from './customizations/userPreferencesCustomization';
import reportDialogCustomization from './customizations/reportDialogCustomization';
import hotkeyBindingsCustomization from './customizations/hotkeyBindingsCustomization';
import onboardingCustomization from './customizations/onboardingCustomization';
>>>>>>> 7b409639
/**
 *
 * Note: this is an example of how the customization module can be used
 * using the customization module. Below, we are adding a new custom route
 * to the application at the path /custom and rendering a custom component
 * Real world use cases of the having a custom route would be to add a
 * custom page for the user to view their profile, or to add a custom
 * page for login etc.
 */
export default function getCustomizationModule({ servicesManager, extensionManager }) {
  return [
    {
      name: 'helloPage',
      value: helloPageCustomization,
    },
    {
      name: 'datasources',
      value: datasourcesCustomization,
    },
    {
      name: 'multimonitor',
      value: multimonitorCustomization,
    },
    {
      name: 'default',
<<<<<<< HEAD
      value: [
        /**
         * Customization Component Type definition for overlay items.
         * Overlay items are texts (or other components) that will be displayed
         * on a Viewport Overlay, which contains the information panels on the
         * four corners of a viewport.
         *
         * @definition of a overlay item using this type
         * The value to be displayed is defined by
         *  - setting DICOM image instance's property to this field,
         *  - or defining contentF()
         *
         * {
         *   id: string - unique id for the overlay item
         *   customizationType: string - indicates customization type definition to this
         *   label: string - Label, to be displayed for the item
         *   title: string - Tooltip, for the item
         *   color: string - Color of the text
         *   condition: ({ instance }) => boolean - decides whether to display the overlay item or not
         *   attribute: string - property name of the DICOM image instance
         *   contentF: ({ instance, formatters }) => string | component,
         * }
         *
         * @example
         *  {
         *    id: 'PatientNameOverlay',
         *    customizationType: 'ohif.overlayItem',
         *    label: 'PN:',
         *    title: 'Patient Name',
         *    color: 'yellow',
         *    condition: ({ instance }) => instance && instance.PatientName && instance.PatientName.Alphabetic,
         *    attribute: 'PatientName',
         *    contentF: ({ instance, formatters: { formatPN } }) => `${formatPN(instance.PatientName.Alphabetic)} ${(instance.PatientSex ? '(' + instance.PatientSex + ')' : '')}`,
         *  },
         *
         * @see CustomizableViewportOverlay
         */
        {
          id: 'ohif.overlayItem',
          content: function (props) {
            if (this.condition && !this.condition(props)) {
              return null;
            }

            const { instance } = props;
            const value =
              instance && this.attribute
                ? instance[this.attribute]
                : this.contentF && typeof this.contentF === 'function'
                  ? this.contentF(props)
                  : null;
            if (!value) {
              return null;
            }

            return (
              <span
                className="overlay-item flex flex-row"
                style={{ color: this.color || undefined }}
                title={this.title || ''}
              >
                {this.label && <span className="mr-1 shrink-0">{this.label}</span>}
                <span className="font-light">{value}</span>
              </span>
            );
          },
        },

        {
          id: 'ohif.contextMenu',

          /** Applies the customizationType to all the menu items.
           * This function clones the object and child objects to prevent
           * changes to the original customization object.
           */
          transform: function (customizationService: CustomizationService) {
            // Don't modify the children, as those are copied by reference
            const clonedObject = { ...this };
            clonedObject.menus = this.menus.map(menu => ({ ...menu }));

            for (const menu of clonedObject.menus) {
              const { items: originalItems } = menu;
              menu.items = [];
              for (const item of originalItems) {
                menu.items.push(customizationService.transform(item));
              }
            }
            return clonedObject;
          },
        },

        {
          // the generic GUI component to configure a data source using an instance of a BaseDataSourceConfigurationAPI
          id: 'ohif.dataSourceConfigurationComponent',
          component: DataSourceConfigurationComponent.bind(null, {
            servicesManager,
            extensionManager,
          }),
        },

        {
          // The factory for creating an instance of a BaseDataSourceConfigurationAPI for Google Cloud Healthcare
          id: 'ohif.dataSourceConfigurationAPI.google',
          factory: (dataSourceName: string) =>
            new GoogleCloudDataSourceConfigurationAPI(
              dataSourceName,
              servicesManager,
              extensionManager
            ),
        },
      ],
=======
      value: {
        ...customRoutesCustomization,
        ...studyBrowserCustomization,
        ...overlayItemCustomization,
        ...contextMenuCustomization,
        ...menuContentCustomization,
        ...getDataSourceConfigurationCustomization({ servicesManager, extensionManager }),
        ...progressDropdownCustomization,
        ...sortingCriteriaCustomization,
        ...defaultContextMenuCustomization,
        ...onDropHandlerCustomization,
        ...loadingIndicatorProgressCustomization,
        ...loadingIndicatorTotalPercentCustomization,
        ...progressLoadingBarCustomization,
        ...viewportActionCornersCustomization,
        ...labellingFlowCustomization,
        ...contextMenuUICustomization,
        ...viewportNotificationCustomization,
        ...aboutModalCustomization,
        ...userPreferencesCustomization,
        ...reportDialogCustomization,
        ...hotkeyBindingsCustomization,
        ...onboardingCustomization,
      },
>>>>>>> 7b409639
    },
  ];
}<|MERGE_RESOLUTION|>--- conflicted
+++ resolved
@@ -1,12 +1,3 @@
-<<<<<<< HEAD
-import { CustomizationService } from '@ohif/core';
-import React from 'react';
-import DataSourceSelector from './Panels/DataSourceSelector';
-import ProgressDropdownWithService from './components/ProgressDropdownWithService';
-import DataSourceConfigurationComponent from './Components/DataSourceConfigurationComponent';
-import { GoogleCloudDataSourceConfigurationAPI } from './DataSourceConfigurationAPI/GoogleCloudDataSourceConfigurationAPI';
-
-=======
 import defaultContextMenuCustomization from './customizations/defaultContextMenuCustomization';
 import helloPageCustomization from './customizations/helloPageCustomization';
 import datasourcesCustomization from './customizations/datasourcesCustomization';
@@ -32,7 +23,6 @@
 import reportDialogCustomization from './customizations/reportDialogCustomization';
 import hotkeyBindingsCustomization from './customizations/hotkeyBindingsCustomization';
 import onboardingCustomization from './customizations/onboardingCustomization';
->>>>>>> 7b409639
 /**
  *
  * Note: this is an example of how the customization module can be used
@@ -58,119 +48,6 @@
     },
     {
       name: 'default',
-<<<<<<< HEAD
-      value: [
-        /**
-         * Customization Component Type definition for overlay items.
-         * Overlay items are texts (or other components) that will be displayed
-         * on a Viewport Overlay, which contains the information panels on the
-         * four corners of a viewport.
-         *
-         * @definition of a overlay item using this type
-         * The value to be displayed is defined by
-         *  - setting DICOM image instance's property to this field,
-         *  - or defining contentF()
-         *
-         * {
-         *   id: string - unique id for the overlay item
-         *   customizationType: string - indicates customization type definition to this
-         *   label: string - Label, to be displayed for the item
-         *   title: string - Tooltip, for the item
-         *   color: string - Color of the text
-         *   condition: ({ instance }) => boolean - decides whether to display the overlay item or not
-         *   attribute: string - property name of the DICOM image instance
-         *   contentF: ({ instance, formatters }) => string | component,
-         * }
-         *
-         * @example
-         *  {
-         *    id: 'PatientNameOverlay',
-         *    customizationType: 'ohif.overlayItem',
-         *    label: 'PN:',
-         *    title: 'Patient Name',
-         *    color: 'yellow',
-         *    condition: ({ instance }) => instance && instance.PatientName && instance.PatientName.Alphabetic,
-         *    attribute: 'PatientName',
-         *    contentF: ({ instance, formatters: { formatPN } }) => `${formatPN(instance.PatientName.Alphabetic)} ${(instance.PatientSex ? '(' + instance.PatientSex + ')' : '')}`,
-         *  },
-         *
-         * @see CustomizableViewportOverlay
-         */
-        {
-          id: 'ohif.overlayItem',
-          content: function (props) {
-            if (this.condition && !this.condition(props)) {
-              return null;
-            }
-
-            const { instance } = props;
-            const value =
-              instance && this.attribute
-                ? instance[this.attribute]
-                : this.contentF && typeof this.contentF === 'function'
-                  ? this.contentF(props)
-                  : null;
-            if (!value) {
-              return null;
-            }
-
-            return (
-              <span
-                className="overlay-item flex flex-row"
-                style={{ color: this.color || undefined }}
-                title={this.title || ''}
-              >
-                {this.label && <span className="mr-1 shrink-0">{this.label}</span>}
-                <span className="font-light">{value}</span>
-              </span>
-            );
-          },
-        },
-
-        {
-          id: 'ohif.contextMenu',
-
-          /** Applies the customizationType to all the menu items.
-           * This function clones the object and child objects to prevent
-           * changes to the original customization object.
-           */
-          transform: function (customizationService: CustomizationService) {
-            // Don't modify the children, as those are copied by reference
-            const clonedObject = { ...this };
-            clonedObject.menus = this.menus.map(menu => ({ ...menu }));
-
-            for (const menu of clonedObject.menus) {
-              const { items: originalItems } = menu;
-              menu.items = [];
-              for (const item of originalItems) {
-                menu.items.push(customizationService.transform(item));
-              }
-            }
-            return clonedObject;
-          },
-        },
-
-        {
-          // the generic GUI component to configure a data source using an instance of a BaseDataSourceConfigurationAPI
-          id: 'ohif.dataSourceConfigurationComponent',
-          component: DataSourceConfigurationComponent.bind(null, {
-            servicesManager,
-            extensionManager,
-          }),
-        },
-
-        {
-          // The factory for creating an instance of a BaseDataSourceConfigurationAPI for Google Cloud Healthcare
-          id: 'ohif.dataSourceConfigurationAPI.google',
-          factory: (dataSourceName: string) =>
-            new GoogleCloudDataSourceConfigurationAPI(
-              dataSourceName,
-              servicesManager,
-              extensionManager
-            ),
-        },
-      ],
-=======
       value: {
         ...customRoutesCustomization,
         ...studyBrowserCustomization,
@@ -195,7 +72,6 @@
         ...hotkeyBindingsCustomization,
         ...onboardingCustomization,
       },
->>>>>>> 7b409639
     },
   ];
 }