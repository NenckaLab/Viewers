import { CustomizationService } from '@ohif/core';
import React from 'react';
import DataSourceSelector from './Panels/DataSourceSelector';
import ProgressDropdownWithService from './components/ProgressDropdownWithService';

/**
 *
 * Note: this is an example of how the customization module can be used
 * using the customization module. Below, we are adding a new custom route
 * to the application at the path /custom and rendering a custom component
 * Real world use cases of the having a custom route would be to add a
 * custom page for the user to view their profile, or to add a custom
 * page for login etc.
 */
export default function getCustomizationModule() {
  return [
    {
      name: 'helloPage',
      value: {
        id: 'customRoutes',
        routes: [
          {
            path: '/custom',
            children: () => (
              <h1 style={{ color: 'white' }}>Hello Custom Route</h1>
            ),
          },
        ],
      },
    },

    // Example customization to list a set of datasources
    {
      name: 'datasources',
      value: {
        id: 'customRoutes',
        routes: [
          {
            path: '/datasources',
            children: DataSourceSelector,
          },
        ],
      },
    },

    {
      name: 'default',
      value: [
        /**
         * Customization Component Type definition for overlay items.
         * Overlay items are texts (or other components) that will be displayed
         * on a Viewport Overlay, which contains the information panels on the
         * four corners of a viewport.
         *
         * @definition of a overlay item using this type
         * The value to be displayed is defined by
         *  - setting DICOM image instance's property to this field,
         *  - or defining contentF()
         *
         * {
         *   id: string - unique id for the overlay item
         *   customizationType: string - indicates customization type definition to this
         *   label: string - Label, to be displayed for the item
         *   title: string - Tooltip, for the item
         *   color: string - Color of the text
         *   condition: ({ instance }) => boolean - decides whether to display the overlay item or not
         *   attribute: string - property name of the DICOM image instance
         *   contentF: ({ instance, formatters }) => string | component,
         * }
         *
         * @example
         *  {
         *    id: 'PatientNameOverlay',
         *    customizationType: 'ohif.overlayItem',
         *    label: 'PN:',
         *    title: 'Patient Name',
         *    color: 'yellow',
         *    condition: ({ instance }) => instance && instance.PatientName && instance.PatientName.Alphabetic,
         *    attribute: 'PatientName',
         *    contentF: ({ instance, formatters: { formatPN } }) => `${formatPN(instance.PatientName.Alphabetic)} ${(instance.PatientSex ? '(' + instance.PatientSex + ')' : '')}`,
         *  },
         *
         * @see CustomizableViewportOverlay
         */
        {
          id: 'ohif.overlayItem',
          content: function(props) {
<<<<<<< HEAD
            if (this.condition && !this.condition(props)) {
              return null;
            }
=======
            if (this.condition && !this.condition(props)) return null;
>>>>>>> 2a5981a3

            const { instance } = props;
            const value =
              instance && this.attribute
                ? instance[this.attribute]
                : this.contentF && typeof this.contentF === 'function'
                ? this.contentF(props)
                : null;
<<<<<<< HEAD
            if (!value) {
              return null;
            }
=======
            if (!value) return null;
>>>>>>> 2a5981a3

            return (
              <span
                className="overlay-item flex flex-row"
                style={{ color: this.color || undefined }}
                title={this.title || ''}
              >
                {this.label && (
                  <span className="mr-1 shrink-0">{this.label}</span>
                )}
                <span className="font-light">{value}</span>
              </span>
            );
          },
        },

        {
          id: 'ohif.contextMenu',

          /** Applies the customizationType to all the menu items.
           * This function clones the object and child objects to prevent
           * changes to the original customization object.
           */
          transform: function(customizationService: CustomizationService) {
            // Don't modify the children, as those are copied by reference
            const clonedObject = { ...this };
            clonedObject.menus = this.menus.map(menu => ({ ...menu }));

            for (const menu of clonedObject.menus) {
              const { items: originalItems } = menu;
              menu.items = [];
              for (const item of originalItems) {
                menu.items.push(customizationService.transform(item));
              }
            }
            return clonedObject;
          },
        },

        {
          id: 'progressDropdownWithServiceComponent',
          component: ProgressDropdownWithService,
        },
      ],
    },
  ];
}<|MERGE_RESOLUTION|>--- conflicted
+++ resolved
@@ -84,29 +84,21 @@
          */
         {
           id: 'ohif.overlayItem',
-          content: function(props) {
-<<<<<<< HEAD
+          content: function (props) {
             if (this.condition && !this.condition(props)) {
               return null;
             }
-=======
-            if (this.condition && !this.condition(props)) return null;
->>>>>>> 2a5981a3
 
             const { instance } = props;
             const value =
               instance && this.attribute
                 ? instance[this.attribute]
                 : this.contentF && typeof this.contentF === 'function'
-                ? this.contentF(props)
-                : null;
-<<<<<<< HEAD
+                  ? this.contentF(props)
+                  : null;
             if (!value) {
               return null;
             }
-=======
-            if (!value) return null;
->>>>>>> 2a5981a3
 
             return (
               <span
@@ -130,7 +122,7 @@
            * This function clones the object and child objects to prevent
            * changes to the original customization object.
            */
-          transform: function(customizationService: CustomizationService) {
+          transform: function (customizationService: CustomizationService) {
             // Don't modify the children, as those are copied by reference
             const clonedObject = { ...this };
             clonedObject.menus = this.menus.map(menu => ({ ...menu }));
