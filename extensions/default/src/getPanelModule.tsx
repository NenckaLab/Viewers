import React from 'react';
<<<<<<< HEAD
import {
  WrappedPanelStudyBrowser,
  PanelMeasurementTable,
  PanelPetSUV,
  PanelROIThresholdSegmentation,
} from './Panels';
=======
import { WrappedPanelStudyBrowser } from './Panels';
import i18n from 'i18next';
>>>>>>> 7b409639

// TODO:
// - No loading UI exists yet
// - cancel promises when component is destroyed
// - show errors in UI for thumbnails if promise fails

function getPanelModule({ commandsManager, extensionManager, servicesManager }) {
<<<<<<< HEAD
  const wrappedMeasurementPanel = () => {
    return (
      <PanelMeasurementTable
        commandsManager={commandsManager}
        servicesManager={servicesManager}
        extensionManager={extensionManager}
      />
    );
  };
  const wrappedPanelPetSuv = () => {
    return (
      <PanelPetSUV
        commandsManager={commandsManager}
        servicesManager={servicesManager}
        extensionManager={extensionManager}
      />
    );
  };

  const wrappedROIThresholdSeg = () => {
    return (
      <PanelROIThresholdSegmentation
        commandsManager={commandsManager}
        servicesManager={servicesManager}
        extensionManager={extensionManager}
      />
    );
  };
=======
>>>>>>> 7b409639
  return [
    {
      name: 'seriesList',
      iconName: 'tab-studies',
      iconLabel: 'Studies',
      label: i18n.t('SidePanel:Studies'),
      component: props => (
        <WrappedPanelStudyBrowser
          {...props}
          commandsManager={commandsManager}
          extensionManager={extensionManager}
          servicesManager={servicesManager}
        />
      ),
    },
    {
      name: 'petSUV',
      iconName: 'tab-patient-info',
      iconLabel: 'PET SUV',
      label: 'PET SUV',
      component: wrappedPanelPetSuv,
      context: 'default',
    },
    {
      name: 'ROIThresholdSeg',
      iconName: 'tab-roi-threshold',
      iconLabel: 'ROI Threshold',
      label: 'ROI Threshold',
      component: wrappedROIThresholdSeg,
      context: 'default',
    },
  ];
}

export default getPanelModule;<|MERGE_RESOLUTION|>--- conflicted
+++ resolved
@@ -1,15 +1,6 @@
 import React from 'react';
-<<<<<<< HEAD
-import {
-  WrappedPanelStudyBrowser,
-  PanelMeasurementTable,
-  PanelPetSUV,
-  PanelROIThresholdSegmentation,
-} from './Panels';
-=======
 import { WrappedPanelStudyBrowser } from './Panels';
 import i18n from 'i18next';
->>>>>>> 7b409639
 
 // TODO:
 // - No loading UI exists yet
@@ -17,37 +8,6 @@
 // - show errors in UI for thumbnails if promise fails
 
 function getPanelModule({ commandsManager, extensionManager, servicesManager }) {
-<<<<<<< HEAD
-  const wrappedMeasurementPanel = () => {
-    return (
-      <PanelMeasurementTable
-        commandsManager={commandsManager}
-        servicesManager={servicesManager}
-        extensionManager={extensionManager}
-      />
-    );
-  };
-  const wrappedPanelPetSuv = () => {
-    return (
-      <PanelPetSUV
-        commandsManager={commandsManager}
-        servicesManager={servicesManager}
-        extensionManager={extensionManager}
-      />
-    );
-  };
-
-  const wrappedROIThresholdSeg = () => {
-    return (
-      <PanelROIThresholdSegmentation
-        commandsManager={commandsManager}
-        servicesManager={servicesManager}
-        extensionManager={extensionManager}
-      />
-    );
-  };
-=======
->>>>>>> 7b409639
   return [
     {
       name: 'seriesList',
@@ -63,22 +23,6 @@
         />
       ),
     },
-    {
-      name: 'petSUV',
-      iconName: 'tab-patient-info',
-      iconLabel: 'PET SUV',
-      label: 'PET SUV',
-      component: wrappedPanelPetSuv,
-      context: 'default',
-    },
-    {
-      name: 'ROIThresholdSeg',
-      iconName: 'tab-roi-threshold',
-      iconLabel: 'ROI Threshold',
-      label: 'ROI Threshold',
-      component: wrappedROIThresholdSeg,
-      context: 'default',
-    },
   ];
 }
 
