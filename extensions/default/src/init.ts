import { DicomMetadataStore, classes } from '@ohif/core';
import { calculateSUVScalingFactors } from '@cornerstonejs/calculate-suv';
import { utilities } from '@cornerstonejs/core';
import {
  addTool,
  RectangleROIStartEndThresholdTool,
} from '@cornerstonejs/tools';
import getPTImageIdInstanceMetadata from './getPTImageIdInstanceMetadata';
<<<<<<< HEAD
import colormaps from './utils/colormaps';
import measurementServiceMappingsFactory from './utils/measurementServiceMappings/measurementServiceMappingsFactory';
=======
import { registerHangingProtocolAttributes } from './hangingprotocols';
>>>>>>> 7b409639

const { registerColormap } = utilities.colormap;
const metadataProvider = classes.MetadataProvider;
const CORNERSTONE_3D_TOOLS_SOURCE_NAME = 'Cornerstone3DTools';
const CORNERSTONE_3D_TOOLS_SOURCE_VERSION = '0.1';
/**
 *
 * @param {Object} servicesManager
 * @param {Object} configuration
 */
<<<<<<< HEAD
export default function init({ servicesManager, configuration = {} }): void {
  const {
    stateSyncService,
    measurementService,
    displaySetService,
    cornerstoneViewportService,
  } = servicesManager.services;
=======
export default function init({
  servicesManager,
  configuration = {},
  commandsManager,
}: withAppTypes): void {
  const { toolbarService, cineService, viewportGridService } = servicesManager.services;

  toolbarService.registerEventForToolbarUpdate(cineService, [
    cineService.EVENTS.CINE_STATE_CHANGED,
  ]);
>>>>>>> 7b409639
  // Add
  DicomMetadataStore.subscribe(DicomMetadataStore.EVENTS.INSTANCES_ADDED, handlePETImageMetadata);

  // If the metadata for PET has changed by the user (e.g. manually changing the PatientWeight)
  // we need to recalculate the SUV Scaling Factors
  DicomMetadataStore.subscribe(DicomMetadataStore.EVENTS.SERIES_UPDATED, handlePETImageMetadata);

  // Adds extra custom attributes for use by hanging protocols
  registerHangingProtocolAttributes({ servicesManager });

  // Function to process and subscribe to events for a given set of commands and listeners
  const subscribeToEvents = listeners => {
    Object.entries(listeners).forEach(([event, commands]) => {
      const supportedEvents = [
        viewportGridService.EVENTS.ACTIVE_VIEWPORT_ID_CHANGED,
        viewportGridService.EVENTS.VIEWPORTS_READY,
      ];

      if (supportedEvents.includes(event)) {
        viewportGridService.subscribe(event, eventData => {
          const viewportId = eventData?.viewportId ?? viewportGridService.getActiveViewportId();

          commandsManager.run(commands, { viewportId });
        });
      }
    });
  };

<<<<<<< HEAD
  // Stores the viewports by `rows-cols` position so that when the layout
  // changes numRows and numCols, the viewports can be remembers and then replaced
  // afterwards.
  stateSyncService.register('viewportsByPosition', { clearOnModeExit: true });

  addTool(RectangleROIStartEndThresholdTool);

  // const { RectangleROIStartEndThreshold } = measurementServiceMappingsFactory(
  //   measurementService,
  //   displaySetService,
  //   cornerstoneViewportService
  // );

  // const csTools3DVer1MeasurementSource = measurementService.getSource(
  //   CORNERSTONE_3D_TOOLS_SOURCE_NAME,
  //   CORNERSTONE_3D_TOOLS_SOURCE_VERSION
  // );
  // console.log(csTools3DVer1MeasurementSource);
  // measurementService.addMapping(
  //   csTools3DVer1MeasurementSource,
  //   'RectangleROIStartEndThreshold',
  //   RectangleROIStartEndThreshold.matchingCriteria,
  //   RectangleROIStartEndThreshold.toAnnotation,
  //   RectangleROIStartEndThreshold.toMeasurement
  // );

  colormaps.forEach(registerColormap);
=======
  toolbarService.subscribe(toolbarService.EVENTS.TOOL_BAR_MODIFIED, state => {
    const { buttons } = state;
    for (const [id, button] of Object.entries(buttons)) {
      const { groupId, items, listeners } = button.props || {};

      // Handle group items' listeners
      if (groupId && items) {
        items.forEach(item => {
          if (item.listeners) {
            subscribeToEvents(item.listeners);
          }
        });
      }

      // Handle button listeners
      if (listeners) {
        subscribeToEvents(listeners);
      }
    }
  });
>>>>>>> 7b409639
}

const handlePETImageMetadata = ({ SeriesInstanceUID, StudyInstanceUID }) => {
  const { instances } = DicomMetadataStore.getSeries(StudyInstanceUID, SeriesInstanceUID);

  if (!instances?.length) {
    return;
  }

  const modality = instances[0].Modality;

  if (!modality || modality !== 'PT') {
    return;
  }

  const imageIds = instances.map(instance => instance.imageId);
  const instanceMetadataArray = [];
  // try except block to prevent errors when the metadata is not correct
  try {
    imageIds.forEach(imageId => {
      const instanceMetadata = getPTImageIdInstanceMetadata(imageId);
      if (instanceMetadata) {
        instanceMetadataArray.push(instanceMetadata);
      }
    });

    if (!instanceMetadataArray.length) {
      return;
    }

    const suvScalingFactors = calculateSUVScalingFactors(instanceMetadataArray);
    instanceMetadataArray.forEach((instanceMetadata, index) => {
      metadataProvider.addCustomMetadata(
        imageIds[index],
        'scalingModule',
        suvScalingFactors[index]
      );
    });
  } catch (error) {
    console.log(error);
  }
};<|MERGE_RESOLUTION|>--- conflicted
+++ resolved
@@ -1,36 +1,16 @@
 import { DicomMetadataStore, classes } from '@ohif/core';
 import { calculateSUVScalingFactors } from '@cornerstonejs/calculate-suv';
-import { utilities } from '@cornerstonejs/core';
-import {
-  addTool,
-  RectangleROIStartEndThresholdTool,
-} from '@cornerstonejs/tools';
+
 import getPTImageIdInstanceMetadata from './getPTImageIdInstanceMetadata';
-<<<<<<< HEAD
-import colormaps from './utils/colormaps';
-import measurementServiceMappingsFactory from './utils/measurementServiceMappings/measurementServiceMappingsFactory';
-=======
 import { registerHangingProtocolAttributes } from './hangingprotocols';
->>>>>>> 7b409639
 
-const { registerColormap } = utilities.colormap;
 const metadataProvider = classes.MetadataProvider;
-const CORNERSTONE_3D_TOOLS_SOURCE_NAME = 'Cornerstone3DTools';
-const CORNERSTONE_3D_TOOLS_SOURCE_VERSION = '0.1';
+
 /**
  *
  * @param {Object} servicesManager
  * @param {Object} configuration
  */
-<<<<<<< HEAD
-export default function init({ servicesManager, configuration = {} }): void {
-  const {
-    stateSyncService,
-    measurementService,
-    displaySetService,
-    cornerstoneViewportService,
-  } = servicesManager.services;
-=======
 export default function init({
   servicesManager,
   configuration = {},
@@ -41,7 +21,6 @@
   toolbarService.registerEventForToolbarUpdate(cineService, [
     cineService.EVENTS.CINE_STATE_CHANGED,
   ]);
->>>>>>> 7b409639
   // Add
   DicomMetadataStore.subscribe(DicomMetadataStore.EVENTS.INSTANCES_ADDED, handlePETImageMetadata);
 
@@ -70,35 +49,6 @@
     });
   };
 
-<<<<<<< HEAD
-  // Stores the viewports by `rows-cols` position so that when the layout
-  // changes numRows and numCols, the viewports can be remembers and then replaced
-  // afterwards.
-  stateSyncService.register('viewportsByPosition', { clearOnModeExit: true });
-
-  addTool(RectangleROIStartEndThresholdTool);
-
-  // const { RectangleROIStartEndThreshold } = measurementServiceMappingsFactory(
-  //   measurementService,
-  //   displaySetService,
-  //   cornerstoneViewportService
-  // );
-
-  // const csTools3DVer1MeasurementSource = measurementService.getSource(
-  //   CORNERSTONE_3D_TOOLS_SOURCE_NAME,
-  //   CORNERSTONE_3D_TOOLS_SOURCE_VERSION
-  // );
-  // console.log(csTools3DVer1MeasurementSource);
-  // measurementService.addMapping(
-  //   csTools3DVer1MeasurementSource,
-  //   'RectangleROIStartEndThreshold',
-  //   RectangleROIStartEndThreshold.matchingCriteria,
-  //   RectangleROIStartEndThreshold.toAnnotation,
-  //   RectangleROIStartEndThreshold.toMeasurement
-  // );
-
-  colormaps.forEach(registerColormap);
-=======
   toolbarService.subscribe(toolbarService.EVENTS.TOOL_BAR_MODIFIED, state => {
     const { buttons } = state;
     for (const [id, button] of Object.entries(buttons)) {
@@ -119,7 +69,6 @@
       }
     }
   });
->>>>>>> 7b409639
 }
 
 const handlePETImageMetadata = ({ SeriesInstanceUID, StudyInstanceUID }) => {
