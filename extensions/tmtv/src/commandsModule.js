--- conflicted
+++ resolved
@@ -57,9 +57,8 @@
 
   function _getAnnotationsSelectedByToolNames(toolNames) {
     return toolNames.reduce((allAnnotationUIDs, toolName) => {
-      const annotationUIDs = csTools.annotation.selection.getAnnotationsSelectedByToolName(
-        toolName
-      );
+      const annotationUIDs =
+        csTools.annotation.selection.getAnnotationsSelectedByToolName(toolName);
 
       return allAnnotationUIDs.concat(annotationUIDs);
     }, []);
@@ -241,14 +240,7 @@
     },
     getLesionStats: ({ labelmap, segmentIndex = 1 }) => {
       const { scalarData, spacing } = labelmap;
-<<<<<<< HEAD
-      const referencedScalarData = cs.cache
-        .getVolume(labelmap.referencedVolumeId)
-        .getScalarData();
-=======
-
-      const { scalarData: referencedScalarData } = cs.cache.getVolume(labelmap.referencedVolumeId);
->>>>>>> c158279a
+      const referencedScalarData = cs.cache.getVolume(labelmap.referencedVolumeId).getScalarData();
 
       let segmentationMax = -Infinity;
       let segmentationMin = Infinity;
@@ -433,10 +425,7 @@
       Object.keys(stateManager.annotations).forEach(frameOfReferenceUID => {
         const forAnnotations = stateManager.annotations[frameOfReferenceUID];
         const ROIAnnotations = RECTANGLE_ROI_THRESHOLD_MANUAL_TOOLIDS.reduce(
-          (annotations, toolName) => [
-            ...annotations,
-            ...(forAnnotations[toolName] ?? []),
-          ],
+          (annotations, toolName) => [...annotations, ...(forAnnotations[toolName] ?? [])],
           []
         );
 
