--- conflicted
+++ resolved
@@ -1,7 +1,4 @@
 import React from 'react';
-<<<<<<< HEAD
-import { Input, Label, Select, LegacyButton, LegacyButtonGroup } from '@ohif/ui';
-=======
 import {
   Select,
   SelectContent,
@@ -12,7 +9,6 @@
   Input,
   Button,
 } from '@ohif/ui-next';
->>>>>>> 7b409639
 import { useTranslation } from 'react-i18next';
 
 export const ROI_STAT = 'roi_stat';
@@ -61,21 +57,10 @@
             </SelectContent>
           </Select>
         </div>
-<<<<<<< HEAD
-        <div className="w-1/2">
-          {/* TODO Revisit design of LegacyButtonGroup later - for now use LegacyButton for its children.*/}
-          <LegacyButtonGroup>
-            <LegacyButton
-              size="initial"
-              className="px-2 py-2 text-base text-white"
-              color="primaryLight"
-              variant="outlined"
-=======
         <div className="flex-shrink-0">
           <div className="flex justify-end space-x-2">
             <Button
               variant="secondary"
->>>>>>> 7b409639
               onClick={() => runCommand('setStartSliceForROIThresholdTool')}
             >
               {t('Start')}
@@ -85,13 +70,8 @@
               onClick={() => runCommand('setEndSliceForROIThresholdTool')}
             >
               {t('End')}
-<<<<<<< HEAD
-            </LegacyButton>
-          </LegacyButtonGroup>
-=======
             </Button>
           </div>
->>>>>>> 7b409639
         </div>
       </div>
 
