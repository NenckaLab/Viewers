--- conflicted
+++ resolved
@@ -1,12 +1,4 @@
-<<<<<<< HEAD
-export default function createAndDownloadTMTVReport(
-  segReport,
-  additionalReportRows,
-  options = {}
-) {
-=======
-export default function createAndDownloadTMTVReport(segReport, additionalReportRows) {
->>>>>>> c158279a
+export default function createAndDownloadTMTVReport(segReport, additionalReportRows, options = {}) {
   const firstReport = segReport[Object.keys(segReport)[0]];
   const columns = Object.keys(firstReport);
   const csv = [columns.join(',')];
