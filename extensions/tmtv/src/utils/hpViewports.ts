--- conflicted
+++ resolved
@@ -287,18 +287,9 @@
         colormap: {
           name: 'hsv',
           opacity: [
-<<<<<<< HEAD
-            { value: 0, opacity: 1 },
-            { value: 0.2, opacity: 0.1 },
-            { value: 0.4, opacity: 1 },
-            { value: 0.6, opacity: 1 },
-            { value: 0.8, opacity: 1 },
-            { value: 1, opacity: 1 },
-=======
             { value: 0, opacity: 0 },
             { value: 0.1, opacity: 0.8 },
             { value: 1, opacity: 0.9 },
->>>>>>> 7b409639
           ],
         },
         voi: {
