--- conflicted
+++ resolved
@@ -19,13 +19,6 @@
   const { measurementService, displaySetService, cornerstoneViewportService } =
     servicesManager.services;
 
-<<<<<<< HEAD
-  const { RectangleROIStartEndThreshold } = measurementServiceMappingsFactory(
-    measurementService,
-    displaySetService,
-    cornerstoneViewportService
-  );
-=======
   addTool(RectangleROIStartEndThresholdTool);
   addTool(CircleROIStartEndThresholdTool);
 
@@ -35,7 +28,6 @@
       displaySetService,
       cornerstoneViewportService
     );
->>>>>>> 7b409639
 
   const csTools3DVer1MeasurementSource = measurementService.getSource(
     CORNERSTONE_3D_TOOLS_SOURCE_NAME,
