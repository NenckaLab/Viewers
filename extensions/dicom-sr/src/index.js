import React from 'react';
import getSopClassHandlerModule from './getSopClassHandlerModule';
import id from './id.js';
import init from './init';

const Component = React.lazy(() => {
  return import('./OHIFCornerstoneSRViewport');
});

const OHIFCornerstoneSRViewport = props => {
  return (
    <React.Suspense fallback={<div>Loading...</div>}>
      <Component {...props} />
    </React.Suspense>
  );
};

/**
 *
 */
export default {
  /**
   * Only required property. Should be a unique value across all extensions.
   */
  id,
  dependencies: [
    // TODO -> This isn't used anywhere yet, but we do have a hard dependency, and need to check for these in the future.
<<<<<<< HEAD
=======
    // OHIF-229
>>>>>>> bc2bde89
    {
      id: 'org.ohif.cornerstone',
      version: '3.0.0',
    },
    {
      id: 'org.ohif.measurement-tracking',
      version: '^0.0.1',
    },
  ],

  preRegistration({ servicesManager, configuration = {} }) {
    init({ servicesManager, configuration });
  },

  /**
   *
   *
   * @param {object} [configuration={}]
   * @param {object|array} [configuration.csToolsConfig] - Passed directly to `initCornerstoneTools`
   */
  getViewportModule({ servicesManager, extensionManager }) {
    const ExtendedOHIFCornerstoneSRViewport = props => {
      return (
        <OHIFCornerstoneSRViewport
          servicesManager={servicesManager}
          extensionManager={extensionManager}
          {...props}
        />
      );
    };

    return [{ name: 'dicom-sr', component: ExtendedOHIFCornerstoneSRViewport }];
  },
  getSopClassHandlerModule,
};<|MERGE_RESOLUTION|>--- conflicted
+++ resolved
@@ -25,10 +25,7 @@
   id,
   dependencies: [
     // TODO -> This isn't used anywhere yet, but we do have a hard dependency, and need to check for these in the future.
-<<<<<<< HEAD
-=======
     // OHIF-229
->>>>>>> bc2bde89
     {
       id: 'org.ohif.cornerstone',
       version: '3.0.0',
