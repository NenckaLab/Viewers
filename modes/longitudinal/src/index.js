--- conflicted
+++ resolved
@@ -16,13 +16,8 @@
 const tracked = {
   measurements: '@ohif/extension-measurement-tracking.panelModule.trackedMeasurements',
   thumbnailList: '@ohif/extension-measurement-tracking.panelModule.seriesList',
-<<<<<<< HEAD
-  viewport:
-    '@ohif/extension-measurement-tracking.viewportModule.cornerstone-tracked',
+  viewport: '@ohif/extension-measurement-tracking.viewportModule.cornerstone-tracked',
   ROIThresholdPanel: '@ohif/extension-default.panelModule.ROIThresholdSeg',
-=======
-  viewport: '@ohif/extension-measurement-tracking.viewportModule.cornerstone-tracked',
->>>>>>> c158279a
 };
 
 const dicomsr = {
@@ -196,11 +191,7 @@
             id: ohif.layout,
             props: {
               leftPanels: [tracked.thumbnailList],
-              rightPanels: [
-                dicomSeg.panel,
-                tracked.measurements,
-                tracked.ROIThresholdPanel,
-              ],
+              rightPanels: [dicomSeg.panel, tracked.measurements, tracked.ROIThresholdPanel],
               rightPanelDefaultClosed: true,
               viewports: [
                 {
