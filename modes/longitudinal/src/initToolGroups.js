--- conflicted
+++ resolved
@@ -43,15 +43,6 @@
       {
         toolName: toolNames.ArrowAnnotate,
         configuration: {
-<<<<<<< HEAD
-          getTextCallback: (callback, eventDetails) =>
-            commandsManager.runCommand('arrowTextCallback', {
-              callback,
-              eventDetails,
-            }),
-
-          changeTextCallback: (data, eventDetails, callback) =>
-=======
           getTextCallback: (callback, eventDetails) => {
             commandsManager.runCommand('arrowTextCallback', {
               callback,
@@ -59,16 +50,10 @@
             });
           },
           changeTextCallback: (data, eventDetails, callback) => {
->>>>>>> 7b409639
             commandsManager.runCommand('arrowTextCallback', {
               callback,
               data,
               eventDetails,
-<<<<<<< HEAD
-            }),
-        },
-      },
-=======
             });
           },
         },
@@ -76,7 +61,6 @@
       {
         toolName: toolNames.SegmentBidirectional,
       },
->>>>>>> 7b409639
       { toolName: toolNames.Bidirectional },
       { toolName: toolNames.DragProbe },
       { toolName: toolNames.Probe },
@@ -88,18 +72,6 @@
       { toolName: toolNames.CobbAngle },
       { toolName: toolNames.Magnify },
       { toolName: toolNames.CalibrationLine },
-<<<<<<< HEAD
-      { toolName: 'RectangleROIStartEndThreshold' },
-    ],
-    // enabled
-    enabled: [{ toolName: toolNames.ImageOverlayViewer }],
-    // disabled
-    enabled: [{ toolName: toolNames.SegmentationDisplay }],
-    disabled: [
-      { toolName: toolNames.ReferenceLines },
-      { toolName: toolNames.Crosshairs },
-    ],
-=======
       {
         toolName: toolNames.PlanarFreehandContourSegmentation,
         configuration: {
@@ -124,7 +96,6 @@
         toolName: toolNames.AdvancedMagnify,
       },
     ],
->>>>>>> 7b409639
   };
 
   toolGroupService.createToolGroupAndAddTools(toolGroupId, tools);
@@ -182,13 +153,9 @@
       { toolName: SRToolNames.SRBidirectional },
       { toolName: SRToolNames.SREllipticalROI },
       { toolName: SRToolNames.SRCircleROI },
-<<<<<<< HEAD
-      { toolName: 'RectangleROIStartEndThreshold' },
-=======
       { toolName: SRToolNames.SRPlanarFreehandROI },
       { toolName: SRToolNames.SRRectangleROI },
       { toolName: toolNames.WindowLevelRegion },
->>>>>>> 7b409639
     ],
     enabled: [
       {
@@ -236,15 +203,6 @@
       {
         toolName: toolNames.ArrowAnnotate,
         configuration: {
-<<<<<<< HEAD
-          getTextCallback: (callback, eventDetails) =>
-            commandsManager.runCommand('arrowTextCallback', {
-              callback,
-              eventDetails,
-            }),
-
-          changeTextCallback: (data, eventDetails, callback) =>
-=======
           getTextCallback: (callback, eventDetails) => {
             commandsManager.runCommand('arrowTextCallback', {
               callback,
@@ -252,17 +210,12 @@
             });
           },
           changeTextCallback: (data, eventDetails, callback) => {
->>>>>>> 7b409639
             commandsManager.runCommand('arrowTextCallback', {
               callback,
               data,
               eventDetails,
-<<<<<<< HEAD
-            }),
-=======
             });
           },
->>>>>>> 7b409639
         },
       },
       { toolName: toolNames.Bidirectional },
@@ -275,10 +228,6 @@
       { toolName: toolNames.Angle },
       { toolName: toolNames.CobbAngle },
       { toolName: toolNames.PlanarFreehandROI },
-<<<<<<< HEAD
-      { toolName: toolNames.SegmentationDisplay },
-      { toolName: 'RectangleROIStartEndThreshold' },
-=======
       { toolName: toolNames.SplineROI },
       { toolName: toolNames.LivewireContour },
       { toolName: toolNames.WindowLevelRegion },
@@ -288,15 +237,11 @@
           displayOnePointAsCrosshairs: true,
         },
       },
->>>>>>> 7b409639
     ],
     disabled: [
       {
         toolName: toolNames.Crosshairs,
         configuration: {
-<<<<<<< HEAD
-          viewportIndicators: false,
-=======
           viewportIndicators: true,
           viewportIndicatorsConfig: {
             circleRadius: 5,
@@ -304,20 +249,10 @@
             yOffset: 0.05,
           },
           disableOnPassive: true,
->>>>>>> 7b409639
           autoPan: {
             enabled: false,
             panSize: 10,
           },
-<<<<<<< HEAD
-        },
-      },
-      { toolName: toolNames.ReferenceLines },
-    ],
-
-    // enabled
-    // disabled
-=======
           getReferenceLineColor: viewportId => {
             const viewportInfo = cornerstoneViewportService.getViewportInfo(viewportId);
             const viewportOptions = viewportInfo?.viewportOptions;
@@ -339,7 +274,6 @@
       },
       { toolName: toolNames.ReferenceLines },
     ],
->>>>>>> 7b409639
   };
 
   toolGroupService.createToolGroupAndAddTools('mpr', tools);
