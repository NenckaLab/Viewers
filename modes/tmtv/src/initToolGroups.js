export const toolGroupIds = {
  CT: 'ctToolGroup',
  PT: 'ptToolGroup',
  Fusion: 'fusionToolGroup',
  MIP: 'mipToolGroup',
  default: 'default',
};

function _initToolGroups(toolNames, Enums, toolGroupService, commandsManager) {
  const tools = {
    active: [
      {
        toolName: toolNames.WindowLevel,
        bindings: [{ mouseButton: Enums.MouseBindings.Primary }],
      },
      {
        toolName: toolNames.Pan,
        bindings: [{ mouseButton: Enums.MouseBindings.Auxiliary }],
      },
      {
        toolName: toolNames.Zoom,
        bindings: [{ mouseButton: Enums.MouseBindings.Secondary }],
      },
      {
        toolName: toolNames.StackScroll,
        bindings: [{ mouseButton: Enums.MouseBindings.Wheel }],
      },
    ],
    passive: [
      { toolName: toolNames.Length },
<<<<<<< HEAD
=======
      { toolName: toolNames.SegmentBidirectional },
>>>>>>> 7b409639
      {
        toolName: toolNames.ArrowAnnotate,
        configuration: {
          getTextCallback: (callback, eventDetails) => {
            commandsManager.runCommand('arrowTextCallback', {
              callback,
              eventDetails,
            });
          },
<<<<<<< HEAD

          changeTextCallback: (data, eventDetails, callback) =>
=======
          changeTextCallback: (data, eventDetails, callback) => {
>>>>>>> 7b409639
            commandsManager.runCommand('arrowTextCallback', {
              callback,
              data,
              eventDetails,
<<<<<<< HEAD
            }),
=======
            });
          },
>>>>>>> 7b409639
        },
      },
      { toolName: toolNames.Bidirectional },
      { toolName: toolNames.DragProbe },
      { toolName: toolNames.Probe },
      { toolName: toolNames.EllipticalROI },
      { toolName: toolNames.RectangleROI },
      { toolName: toolNames.StackScroll },
      { toolName: toolNames.Angle },
      { toolName: toolNames.CobbAngle },
      { toolName: toolNames.Magnify },
<<<<<<< HEAD
    ],
    enabled: [{ toolName: toolNames.SegmentationDisplay }],
    disabled: [
      {
        toolName: toolNames.Crosshairs,
        configuration: {
          viewportIndicators: false,
          autoPan: {
            enabled: false,
            panSize: 10,
          },
        },
      },
    ],
  };

  toolGroupService.createToolGroupAndAddTools(toolGroupIds.CT, tools);
  toolGroupService.createToolGroupAndAddTools(toolGroupIds.PT, {
    active: tools.active,
    passive: [...tools.passive, { toolName: 'RectangleROIStartEndThreshold' }],
    enabled: tools.enabled,
    disabled: tools.disabled,
  });
  toolGroupService.createToolGroupAndAddTools(toolGroupIds.Fusion, tools);
  toolGroupService.createToolGroupAndAddTools(toolGroupIds.default, tools);

  const mipTools = {
    active: [
      {
        toolName: toolNames.VolumeRotateMouseWheel,
        configuration: {
          rotateIncrementDegrees: 0.1,
        },
      },
      {
        toolName: toolNames.MipJumpToClick,
        configuration: {
          toolGroupId: toolGroupIds.PT,
        },
        bindings: [{ mouseButton: Enums.MouseBindings.Primary }],
      },
    ],
    enabled: [{ toolName: toolNames.SegmentationDisplay }],
=======
      {
        toolName: 'CircularBrush',
        parentTool: 'Brush',
        configuration: {
          activeStrategy: 'FILL_INSIDE_CIRCLE',
        },
      },
      {
        toolName: 'CircularEraser',
        parentTool: 'Brush',
        configuration: {
          activeStrategy: 'ERASE_INSIDE_CIRCLE',
        },
      },
      {
        toolName: 'SphereBrush',
        parentTool: 'Brush',
        configuration: {
          activeStrategy: 'FILL_INSIDE_SPHERE',
        },
      },
      {
        toolName: 'SphereEraser',
        parentTool: 'Brush',
        configuration: {
          activeStrategy: 'ERASE_INSIDE_SPHERE',
        },
      },
      {
        toolName: 'ThresholdCircularBrush',
        parentTool: 'Brush',
        configuration: {
          activeStrategy: 'THRESHOLD_INSIDE_CIRCLE',
        },
      },
      {
        toolName: 'ThresholdSphereBrush',
        parentTool: 'Brush',
        configuration: {
          activeStrategy: 'THRESHOLD_INSIDE_SPHERE',
        },
      },
      {
        toolName: 'ThresholdCircularBrushDynamic',
        parentTool: 'Brush',
        configuration: {
          activeStrategy: 'THRESHOLD_INSIDE_CIRCLE',
          // preview: {
          //   enabled: true,
          // },
          threshold: {
            isDynamic: true,
            dynamicRadius: 3,
          },
        },
      },
    ],
    enabled: [],
    disabled: [
      {
        toolName: toolNames.Crosshairs,
        configuration: {
          disableOnPassive: true,
          autoPan: {
            enabled: false,
            panSize: 10,
          },
        },
      },
    ],
  };

  toolGroupService.createToolGroupAndAddTools(toolGroupIds.CT, tools);
  toolGroupService.createToolGroupAndAddTools(toolGroupIds.PT, {
    active: tools.active,
    passive: [...tools.passive, { toolName: 'RectangleROIStartEndThreshold' }],
    enabled: tools.enabled,
    disabled: tools.disabled,
  });
  toolGroupService.createToolGroupAndAddTools(toolGroupIds.Fusion, tools);
  toolGroupService.createToolGroupAndAddTools(toolGroupIds.default, tools);

  const mipTools = {
    active: [
      {
        toolName: toolNames.VolumeRotate,
        bindings: [{ mouseButton: Enums.MouseBindings.Wheel }],
        configuration: {
          rotateIncrementDegrees: 5,
        },
      },
      {
        toolName: toolNames.MipJumpToClick,
        configuration: {
          toolGroupId: toolGroupIds.PT,
        },
        bindings: [{ mouseButton: Enums.MouseBindings.Primary }],
      },
    ],
    enabled: [
      {
        toolName: toolNames.OrientationMarker,
        configuration: {
          orientationWidget: {
            viewportCorner: 'BOTTOM_LEFT',
          },
        },
      },
    ],
>>>>>>> 7b409639
  };

  toolGroupService.createToolGroupAndAddTools(toolGroupIds.MIP, mipTools);
}

function initToolGroups(toolNames, Enums, toolGroupService, commandsManager) {
  _initToolGroups(toolNames, Enums, toolGroupService, commandsManager);
}

export default initToolGroups;<|MERGE_RESOLUTION|>--- conflicted
+++ resolved
@@ -28,10 +28,7 @@
     ],
     passive: [
       { toolName: toolNames.Length },
-<<<<<<< HEAD
-=======
       { toolName: toolNames.SegmentBidirectional },
->>>>>>> 7b409639
       {
         toolName: toolNames.ArrowAnnotate,
         configuration: {
@@ -41,22 +38,13 @@
               eventDetails,
             });
           },
-<<<<<<< HEAD
-
-          changeTextCallback: (data, eventDetails, callback) =>
-=======
           changeTextCallback: (data, eventDetails, callback) => {
->>>>>>> 7b409639
             commandsManager.runCommand('arrowTextCallback', {
               callback,
               data,
               eventDetails,
-<<<<<<< HEAD
-            }),
-=======
             });
           },
->>>>>>> 7b409639
         },
       },
       { toolName: toolNames.Bidirectional },
@@ -68,51 +56,6 @@
       { toolName: toolNames.Angle },
       { toolName: toolNames.CobbAngle },
       { toolName: toolNames.Magnify },
-<<<<<<< HEAD
-    ],
-    enabled: [{ toolName: toolNames.SegmentationDisplay }],
-    disabled: [
-      {
-        toolName: toolNames.Crosshairs,
-        configuration: {
-          viewportIndicators: false,
-          autoPan: {
-            enabled: false,
-            panSize: 10,
-          },
-        },
-      },
-    ],
-  };
-
-  toolGroupService.createToolGroupAndAddTools(toolGroupIds.CT, tools);
-  toolGroupService.createToolGroupAndAddTools(toolGroupIds.PT, {
-    active: tools.active,
-    passive: [...tools.passive, { toolName: 'RectangleROIStartEndThreshold' }],
-    enabled: tools.enabled,
-    disabled: tools.disabled,
-  });
-  toolGroupService.createToolGroupAndAddTools(toolGroupIds.Fusion, tools);
-  toolGroupService.createToolGroupAndAddTools(toolGroupIds.default, tools);
-
-  const mipTools = {
-    active: [
-      {
-        toolName: toolNames.VolumeRotateMouseWheel,
-        configuration: {
-          rotateIncrementDegrees: 0.1,
-        },
-      },
-      {
-        toolName: toolNames.MipJumpToClick,
-        configuration: {
-          toolGroupId: toolGroupIds.PT,
-        },
-        bindings: [{ mouseButton: Enums.MouseBindings.Primary }],
-      },
-    ],
-    enabled: [{ toolName: toolNames.SegmentationDisplay }],
-=======
       {
         toolName: 'CircularBrush',
         parentTool: 'Brush',
@@ -222,7 +165,6 @@
         },
       },
     ],
->>>>>>> 7b409639
   };
 
   toolGroupService.createToolGroupAndAddTools(toolGroupIds.MIP, mipTools);
