--- conflicted
+++ resolved
@@ -1,29 +1,8 @@
-<<<<<<< HEAD
-import { Button } from '@ohif/core/src/types';
-import { ToolbarService, ViewportGridService } from '@ohif/core';
-import { EVENTS } from '@cornerstonejs/core';
-=======
 import type { Button } from '@ohif/core/types';
 import { ViewportGridService } from '@ohif/core';
 import i18n from 'i18next';
->>>>>>> 74c92fa6
 
-const { createButton } = ToolbarService;
-
-// Constants to avoid undefined reference errors
-const VIEWPORT_GRID_EVENTS = {
-  ACTIVE_VIEWPORT_ID_CHANGED: 'event::activeviewportidchanged',
-  VIEWPORTS_READY: 'event::viewportsReady',
-};
-
-const ReferenceLinesListeners = [
-  {
-    commandName: 'setSourceViewportForReferenceLinesTool',
-    context: 'CORNERSTONE',
-  },
-];
-
-export const setToolActiveToolbar = {
+const setToolActiveToolbar = {
   commandName: 'setToolActiveToolbar',
   commandOptions: {
     toolGroupIds: ['default', 'mpr', 'SRToolGroup', 'volume3d'],
@@ -683,50 +662,6 @@
           segmentationRepresentationType: 'Labelmap',
         },
       },
-<<<<<<< HEAD
-      items: [
-        createButton({
-          id: 'Reset',
-          icon: 'tool-reset',
-          label: 'Reset View',
-          tooltip: 'Reset View',
-          commands: 'resetViewport',
-          evaluate: 'evaluate.action',
-        }),
-        createButton({
-          id: 'rotate-right',
-          icon: 'tool-rotate-right',
-          label: 'Rotate Right',
-          tooltip: 'Rotate +90',
-          commands: 'rotateViewportCW',
-          evaluate: 'evaluate.action',
-        }),
-        createButton({
-          id: 'flipHorizontal',
-          icon: 'tool-flip-horizontal',
-          label: 'Flip Horizontal',
-          tooltip: 'Flip Horizontally',
-          commands: 'flipViewportHorizontal',
-          evaluate: [
-            'evaluate.viewportProperties.toggle',
-            {
-              name: 'evaluate.viewport.supported',
-              unsupportedViewportTypes: ['volume3d'],
-            },
-          ],
-        }),
-        createButton({
-          id: 'ReferenceLines',
-          icon: 'tool-referenceLines',
-          label: 'Reference Lines',
-          tooltip: 'Show Reference Lines',
-          commands: 'toggleEnabledDisabledToolbar',
-          listeners: {
-            [VIEWPORT_GRID_EVENTS.ACTIVE_VIEWPORT_ID_CHANGED]: ReferenceLinesListeners,
-            [VIEWPORT_GRID_EVENTS.VIEWPORTS_READY]: ReferenceLinesListeners,
-          },
-        }),
-=======
       options: [
         {
           name: 'Radius (mm)',
@@ -743,7 +678,6 @@
             },
           ],
         },
->>>>>>> 74c92fa6
         {
           name: 'Shape',
           type: 'radio',
